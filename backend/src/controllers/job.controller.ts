import { Request, Response } from "express";
import { JobService } from "@/services/job.service";
import { JobMatchingService } from "@/services/job-matching.service";
import { BaseController } from "./base.controller";
import { AppError, ErrorCode, ForbiddenError } from "@/utils/errors";
import {
  CreateJobSchema,
  DeleteJobSchema,
  GetJobSchema,
<<<<<<< HEAD
  UpdateJobSchema,
  ApplyForJobSchema,
  applyForJobSchema,
  Job,
  JobWithEmployer,
  JobWithSkills,
  UpdateJobApplication,
  JobApplication,
} from "@/validations/job.validation";
import { GetOrganizationSchema } from "@/validations/organization.validation";
import { SearchParams, searchParams } from "@/validations/base.validation";
import {
  GetJobApplicationSchema,
  jobApplicationSchema,
} from "@/validations/jobApplications.validation";
import { ApiResponse, Paginated, PaginatedResponse } from "@/types";
=======
  Job,
  JobWithEmployer,
  type JobWithSkills,
  UpdateJobApplication,
  UpdateJobSchema,
} from "@/validations/job.validation";
import { GetOrganizationSchema } from "@/validations/organization.validation";
import { SearchParams } from "@/validations/base.validation";
import { GetJobApplicationSchema } from "@/validations/jobApplications.validation";
import { ApiResponse, PaginatedResponse } from "@/types";
>>>>>>> 92e305d0
import { buildPaginationMeta } from "@/utils/build-search-pagination";

export class JobController extends BaseController {
  private jobService: JobService;
  private jobMatchingService: JobMatchingService;

  constructor() {
    super();
    this.jobService = new JobService();
    this.jobMatchingService = new JobMatchingService();
  }

  getAllJobs = async (
    req: Request<{}, {}, {}, SearchParams["query"]>,
    res: Response<PaginatedResponse<JobWithEmployer[]>>
  ) => {
<<<<<<< HEAD
    try {
      const { page, limit } = req.query;
      const result = await this.jobService.getAllActiveJobs({ ...req.query });

      return res.json({
        success: true,
        message: "Jobs retrieved",
        data: result.items,
        pagination: result.pagination,
        timestamp: new Date().toISOString(),
      });
    } catch (error) {
      return res.status(500).json({
        success: false,
        message: "Failed to retrieve jobs",
        error: (error as Error).message,
        status: "error",
        timestamp: new Date().toISOString(),
      });
=======
    const { page, limit } = req.query;
    const result = await this.jobService.getAllActiveJobs({
      page,
      limit,
    });

    if (result.isSuccess) {
      const { items, pagination } = result.value;
      return this.sendPaginatedResponse(
        res,
        items,
        pagination,
        "Jobs retrieved successfully",
      );
    } else {
      return this.handleControllerError(
        res,
        result.error,
        "Failed to retrieve jobs",
      );
>>>>>>> 92e305d0
    }
  };

  searchJobs = async (
    req: Request<{}, {}, {}, SearchParams["query"]>,
    res: Response<PaginatedResponse<JobWithEmployer>>
  ) => {
<<<<<<< HEAD
    try {
      const {
        page,
        limit = 10,
        q,
        jobType,
        sortBy,
        city,
        state,
        country,
        zipcode,
        experience,
        includeRemote,
        order,
        status,
      } = req.query;

      const result = await this.jobService.searchJobs({
        page,
        limit,
        q,
        jobType,
        sortBy,
        city,
        state,
        country,
        zipcode,
        experience,
        includeRemote,
        order,
        status,
      });

      const pagination = buildPaginationMeta(result, limit);
=======
    const {
      page,
      limit = 10,
      q,
      jobType,
      sortBy,
      city,
      state,
      country,
      skills,
      zipcode,
      experience,
      includeRemote,
      isActive,
      order,
      status,
    } = req.query;

    const result = await this.jobService.searchJobs({
      page,
      limit,
      q,
      jobType,
      sortBy,
      city,
      skills,
      state,
      country,
      zipcode,
      experience,
      includeRemote,
      isActive,
      order,
      status,
    });

    if (result.isSuccess) {
      const { value } = result;
      const pagination = buildPaginationMeta(value, limit);
>>>>>>> 92e305d0

      return this.sendPaginatedResponse(
        res,
        value.hits?.map((h) => h.document) ?? [],
        pagination,
        "Jobs retrieved successfully"
      );
<<<<<<< HEAD
    } catch (error) {
      return this.handleControllerError(res, error, "Failed to search jobs");
=======
    } else {
      return this.handleControllerError(
        res,
        result.error,
        "Failed to search jobs",
      );
>>>>>>> 92e305d0
    }
  };

  getJobById = async (
    req: Request<GetJobSchema["params"], {}, {}, {}>,
    res: Response<ApiResponse<Job>>
  ) => {
    const jobId = parseInt(req.params.jobId);

    const job = await this.jobService.getJobById(jobId);

<<<<<<< HEAD
      // Increment view count for active jobs
      if (job.isActive) {
        await this.jobService.incrementJobViews(jobId);
      }

      return res.json({
        success: true,
        data: job,
        message: "Job retrieved successfully",
        timestamp: new Date().toISOString(),
      });
    } catch (error) {
      if (error instanceof NotFoundError) {
        return res.status(404).json({
          success: false,
          message: "Failed to retrieve job",
          error: error.message,
          status: "error",
          timestamp: new Date().toISOString(),
        });
      }
      return res.status(500).json({
        success: false,
        message: "Failed to retrieve job",
        error: (error as Error).message,
        status: "error",
        timestamp: new Date().toISOString(),
      });
    }
  };

  getRecommendedJobs = async (
    req: Request<{}, {}, {}, SearchParams["query"]>,
    res: Response<PaginatedResponse<JobWithEmployer>>
  ) => {
    try {
      const userId = req.userId;
      const { page, limit } = this.extractPaginationParams(req);

      if (!userId) {
        return this.handleControllerError(
          res,
          new AppError("User not authenticated", 401, ErrorCode.UNAUTHORIZED),
          "Failed to retrieve recommended jobs"
        );
      }

      const result = await this.jobMatchingService.getRecommendedJobs(userId, {
        page,
        limit,
      });
      return this.sendPaginatedResponse(
        res,
        result.items,
        result.pagination,
        "Recommended jobs retrieved successfully"
=======
    if (job.isSuccess) {
      return this.sendSuccess(res, job.value, "Job retrieved successfully");
    } else {
      return this.handleControllerError(res, job.error);
    }
  };

  getRecommendedJobs = async (req: Request, res: Response) => {
    const userId = req.userId;
    const { page, limit } = this.extractPaginationParams(req);

    if (!userId) {
      return this.handleControllerError(
        res,
        new AppError("User not authenticated", 401, ErrorCode.UNAUTHORIZED),
        "Failed to retrieve recommended jobs",
      );
    }

    const result = await this.jobMatchingService.getRecommendedJobs(userId, {
      page,
      limit,
    });

    if (result.isSuccess) {
      return this.sendPaginatedResponse(
        res,
        result.value.items,
        result.value.pagination,
        "Recommended jobs retrieved successfully",
>>>>>>> 92e305d0
      );
    } else {
      return this.handleControllerError(
        res,
<<<<<<< HEAD
        error,
        "Failed to retrieve recommended jobs"
=======
        result.error,
        "Failed to retrieve recommended jobs",
>>>>>>> 92e305d0
      );
    }
  };

  getSimilarJobs = async (
    req: Request<GetJobSchema["params"], {}, {}, {}>,
    res: Response<ApiResponse<JobWithEmployer[]>>
  ) => {
    try {
      const jobId = Number(req.params.jobId);

      // const { limit = 5 } = req.query;
      const result = await this.jobMatchingService.getSimilarJobs(jobId, 5);

      return this.sendSuccess(
        res,
        result,
<<<<<<< HEAD
        "Similar jobs retrieved successfully"
=======
        "Similar jobs retrieved successfully",
>>>>>>> 92e305d0
      );
    } catch (error) {
      return this.handleControllerError(
        res,
        error,
<<<<<<< HEAD
        "Failed to retrieve similar jobs"
=======
        "Failed to retrieve similar jobs",
>>>>>>> 92e305d0
      );
    }
  };

  createJob = async (
    req: Request<{}, {}, CreateJobSchema["body"]>,
    res: Response<ApiResponse<JobWithSkills>>
  ) => {
<<<<<<< HEAD
    try {
      if (!req.organizationId) {
        return res.status(403).json({
          success: false,
          message:
            "You must be associated with an organization to create a job",
          status: "error",
          timestamp: new Date().toISOString(),
        });
      }

      if (!req.organizationId) {
        return res.status(403).json({
          success: false,
          message:
            "You must be associated with an organization to create a job",
          status: "error",
          timestamp: new Date().toISOString(),
        });
      }

      const jobData = {
        ...req.body,
        employerId: req.organizationId,
      };
=======
    if (!req.organizationId) {
      return this.handleControllerError(
        res,
        new ForbiddenError(
          "You must be associated with an organization to create a job",
        ),
      );
    }
>>>>>>> 92e305d0

    const jobData = {
      ...req.body,
      employerId: req.organizationId,
    };

    const job = await this.jobService.createJob(jobData);

    if (job.isSuccess) {
      return this.sendSuccess<JobWithSkills>(
        res,
        job.value,
        "Job created successfully",
        201,
      );
    } else {
      return this.handleControllerError(res, job.error, "Failed to create job");
    }
  };

  updateJob = async (
    req: Request<UpdateJobSchema["params"], {}, UpdateJobSchema["body"], {}>,
    res: Response<ApiResponse<Job>>
  ) => {
    const jobId = parseInt(req.params.jobId);
    const updateData = req.body;

    // Authorization check is handled in service
    const job = await this.jobService.updateJob(
      jobId,
      {
        ...updateData,
        applicationDeadline: updateData.applicationDeadline
          ? new Date(updateData.applicationDeadline)
          : undefined,
      },
      req.userId!,
    );

<<<<<<< HEAD
      // Authorization check is handled in service
      const job = await this.jobService.updateJob(jobId, {
        ...updateData,
        applicationDeadline: updateData.applicationDeadline
          ? new Date(updateData.applicationDeadline)
          : undefined,
      });
      return res.status(200).json({
        success: true,
        data: job,
        message: "Job updated successfully",
        timestamp: new Date().toISOString(),
      });
    } catch (error) {
      return res.status(400).json({
        success: false,
        message: "Failed to update job",
        error: (error as Error).message,
        status: "error",
        timestamp: new Date().toISOString(),
      });
=======
    if (job.isSuccess) {
      return this.sendSuccess<Job>(res, job.value, "Job updated successfully");
    } else {
      return this.handleControllerError(res, job.error, "Failed to update job");
>>>>>>> 92e305d0
    }
  };

  deleteJob = async (
    req: Request<DeleteJobSchema["params"], {}, {}, {}>,
    res: Response<ApiResponse<void>>
  ) => {
<<<<<<< HEAD
    try {
      const jobId = parseInt(req.params.jobId);

      await this.jobService.deleteJob(jobId, req.userId!);
      return res.json({
        success: true,
        message: "Job deleted successfully",
        timestamp: new Date().toISOString(),
      });
    } catch (error) {
      return res.status(500).json({
        success: false,
        message: "Failed to delete job",
        error: (error as Error).message,
        status: "error",
        timestamp: new Date().toISOString(),
      });
=======
    const jobId = parseInt(req.params.jobId);

    const result = await this.jobService.deleteJob(jobId, req.userId!);

    if (result.isSuccess) {
      return this.sendSuccess<void>(res, undefined, "Job deleted successfully");
    } else {
      return this.handleControllerError(
        res,
        result.error,
        "Failed to delete job",
      );
>>>>>>> 92e305d0
    }
  };

  getJobsByEmployer = async (
    req: Request<
      GetOrganizationSchema["params"],
      {},
      {},
      SearchParams["query"]
    >,
    res: Response<PaginatedResponse<Job>>
  ) => {
    const organizationId = Number(req.params.organizationId);

    const { page, limit } = req.query;

<<<<<<< HEAD
      const result = await this.jobService.getJobsByEmployer(
        organizationId,
        { page, limit },
        req.userId!
      );

      return this.sendPaginatedResponse(
        res,
        result.items,
        result.pagination,
        "Jobs retrieved successfully"
      );
    } catch (error) {
      return this.handleControllerError(res, error, "Failed to retrieve jobs");
=======
    const result = await this.jobService.getJobsByEmployer(
      organizationId,
      { page, limit },
      req.userId!,
    );

    if (result.isSuccess) {
      return this.sendPaginatedResponse(
        res,
        result.value.items,
        result.value.pagination,
        "Jobs retrieved successfully",
      );
    } else {
      return this.handleControllerError(
        res,
        result.error,
        "Failed to retrieve jobs",
      );
>>>>>>> 92e305d0
    }
  };

  getMyJobs = async (
    req: Request<
      GetOrganizationSchema["params"],
      {},
      {},
      SearchParams["query"]
    >,
    res: Response<PaginatedResponse<Job>>
  ) => {
    try {
      const { page, limit } = req.query;
      const organizationId = Number(req.params.organizationId);

      if (!organizationId) {
        return this.handleControllerError(
          res,
          new ForbiddenError(
            "You must be associated with an organization to view jobs"
          )
        );
      }

      const result = await this.jobService.getJobsByEmployer(
        organizationId,
        { page, limit },
        req.userId!
      );

      return this.sendPaginatedResponse(
        res,
        result.items,
        result.pagination,
        "Your jobs retrieved successfully"
      );
    } catch (error) {
      return this.handleControllerError(res, error, "Failed to retrieve jobs");
    }
<<<<<<< HEAD
=======

    const result = await this.jobService.getJobsByEmployer(
      organizationId,
      { page, limit },
      req.userId!,
    );

    if (result.isSuccess) {
      return this.sendPaginatedResponse(
        res,
        result.value.items,
        result.value.pagination,
        "Your jobs retrieved successfully",
      );
    } else {
      return this.handleControllerError(
        res,
        result.error,
        "Failed to retrieve your jobs",
      );
    }
>>>>>>> 92e305d0
  };

  // Job Application Methods
  applyForJob = async (
    req: Request<
      ApplyForJobSchema["params"],
      {},
      ApplyForJobSchema["body"],
      {}
    >,
    res: Response<ApiResponse<{ applicationId: number; message: string }>>
  ) => {
    try {
      const jobId = Number(req.params.jobId);

      // Validate request with schema (optional if using middleware)
      const parsed = applyForJobSchema.safeParse({
        body: req.body,
        params: req.params,
        query: req.query,
      });
      if (!parsed.success) {
        return res.status(400).json({
          success: false,
          message: "Invalid request data",
          error: JSON.stringify(parsed.error.issues),
          status: "error",
          timestamp: new Date().toISOString(),
        });
      }

      const applicationData = {
        ...req.body,
        jobId,
        applicantId: req.userId!,
      };

      const result = await this.jobService.applyForJob(applicationData);
      return this.sendSuccess(
        res,
        result,
        "Application submitted successfully",
<<<<<<< HEAD
        201
=======
        201,
>>>>>>> 92e305d0
      );
    } catch (error) {
      return this.handleControllerError(
        res,
        error,
        "Failed to submit application",
        400
      );
    }
  };

  getJobApplications = async (
    req: Request<GetJobSchema["params"], {}, {}, SearchParams["query"]>,
    res: Response
  ) => {
    const jobId = Number(req.params.jobId);

    const { page, limit, status } = req.query;

<<<<<<< HEAD
      const result = await this.jobService.getJobApplications(
        jobId,
        { page, limit, status },
        req.userId!
      );

      return this.sendPaginatedResponse(
        res,
        result.items,
        result.pagination,
        "Applications retrieved successfully"
      );
    } catch (error) {
      return this.handleControllerError(
        res,
        error,
        "Failed to retrieve applications"
=======
    const result = await this.jobService.getJobApplications(
      jobId,
      { page, limit, status },
      req.userId!,
    );

    if (result.isSuccess) {
      return this.sendPaginatedResponse(
        res,
        result.value.items,
        result.value.pagination,
        "Applications retrieved successfully",
      );
    } else {
      return this.handleControllerError(
        res,
        result.error,
        "Failed to retrieve applications",
>>>>>>> 92e305d0
      );
    }
  };

  getUserApplications = async (
    req: Request<{}, {}, {}, SearchParams["query"]>,
    res: Response<
      PaginatedResponse<{
        application: JobApplication;
        job: { id: number; title: string; location: string; jobType: string };
        employer: { id: number; name: string };
      }>
    >
  ) => {
<<<<<<< HEAD
    try {
      const userId = req.userId!;
      const { page, limit, status } = req.query;

      const result = await this.jobService.getUserApplications(userId, {
        page,
        limit,
        status,
      });
      return this.sendPaginatedResponse(
        res,
        result.items,
        result.pagination,
        "Your applications retrieved successfully"
      );
    } catch (error) {
      return this.handleControllerError(
        res,
        error,
        "Failed to retrieve applications"
=======
    const userId = req.userId!;
    const { page, limit, status } = req.query;

    const result = await this.jobService.getUserApplications(userId, {
      page,
      limit,
      status,
    });

    if (result.isSuccess) {
      return this.sendPaginatedResponse(
        res,
        result.value.items,
        result.value.pagination,
        "Your applications retrieved successfully",
      );
    } else {
      return this.handleControllerError(
        res,
        result.error,
        "Failed to retrieve applications",
>>>>>>> 92e305d0
      );
    }
  };

  updateApplicationStatus = async (
    req: Request<
      GetJobApplicationSchema["params"],
      {},
      UpdateJobApplication,
      {}
    >,
    res: Response<ApiResponse<{ message: string }>>
  ) => {
    const applicationId = Number(req.params.applicationId);

    const payload = req.body;

<<<<<<< HEAD
      const result = await this.jobService.updateApplicationStatus(
        applicationId,
        payload,
        req.userId!
      );

      return this.sendSuccess(
        res,
        result,
        "Application status updated successfully"
      );
    } catch (error) {
      return this.handleControllerError(
        res,
        error,
        "Failed to update application status"
=======
    const result = await this.jobService.updateApplicationStatus(
      applicationId,
      payload,
      req.userId!,
    );

    if (result.isSuccess) {
      return this.sendSuccess(
        res,
        result,
        "Application status updated successfully",
      );
    } else {
      return this.handleControllerError(
        res,
        result.error,
        "Failed to update application status",
>>>>>>> 92e305d0
      );
    }
  };

  withdrawApplication = async (
    req: Request<GetJobApplicationSchema["params"], {}, {}, {}>,
    res: Response<
      ApiResponse<{
        message: string;
        applicationDetails: {
          userEmail: string;
          userFirstName: string;
          jobTitle: string;
          companyName: string;
        };
      }>
    >
  ) => {
    const applicationId = Number(req.params.applicationId);

<<<<<<< HEAD
      const result = await this.jobService.withdrawApplication(applicationId);

      // Controller handles response formatting
      const response = {
        message: "Application withdrawn successfully",
        applicationDetails: {
          userEmail: result.user.email,
          userFirstName: result.user.fullName?.split(" ")[0] ?? "",
          jobTitle: result.job.title,
          companyName: result.employer?.name ?? "Company",
        },
      };
      return this.sendSuccess(
        res,
        result,
        "Application withdrawn successfully"
      );
    } catch (error) {
      return this.handleControllerError(
        res,
        error,
        "Failed to withdraw application"
      );
=======
    const result = await this.jobService.withdrawApplication(
      applicationId,
      req.userId!,
    );

    if (result.isSuccess) {
      return this.sendSuccess(
        res,
        result.value,
        "Application withdrawn successfully",
      );
    } else {
      return this.handleControllerError(
        res,
        result.error,
        "Failed to withdraw application",
      );
>>>>>>> 92e305d0
    }
  };

  // getJobStats = async (req: Request, res: Response) => {
  //   try {
  //     const stats = await this.jobService.getJobStatistics();
  //     this.sendSuccess(res, stats, "Job statistics retrieved successfully");
  //   } catch (error) {
  //     this.handleControllerError(
  //       res,
  //       error,
  //       "Failed to retrieve job statistics",
  //     );
  //   }
  // };

  // getDashboardData = async (req: AuthRequest, res: Response) => {
  //   try {
  //     const userId = req.userId!;
  //     const userRole = req.user!.role;
  //
  //     let dashboardData;
  //
  //     if (userRole === "user") {
  //       dashboardData = await this.jobService.getUserDashboard(userId);
  //     } else if (userRole === "employer") {
  //       const organizationId = req.user!.organizationId;
  //       if (!organizationId) {
  //         throw new ForbiddenError(
  //           "Employer must be associated with an organization",
  //         );
  //       }
  //       dashboardData =
  //         await this.jobService.getEmployerDashboard(organizationId);
  //     } else if (userRole === "admin") {
  //       dashboardData = await this.jobService.getAdminDashboard();
  //     } else {
  //       throw new ForbiddenError("Invalid user role for dashboard access");
  //     }
  //
  //     this.sendSuccess(
  //       res,
  //       dashboardData,
  //       "Dashboard data retrieved successfully",
  //     );
  //   } catch (error) {
  //     this.handleControllerError(
  //       res,
  //       error,
  //       "Failed to retrieve dashboard data",
  //     );
  //   }
  // };
}<|MERGE_RESOLUTION|>--- conflicted
+++ resolved
@@ -4,28 +4,13 @@
 import { BaseController } from "./base.controller";
 import { AppError, ErrorCode, ForbiddenError } from "@/utils/errors";
 import {
+  ApplyForJobSchema,
+  applyForJobSchema,
   CreateJobSchema,
   DeleteJobSchema,
   GetJobSchema,
-<<<<<<< HEAD
-  UpdateJobSchema,
-  ApplyForJobSchema,
-  applyForJobSchema,
   Job,
-  JobWithEmployer,
-  JobWithSkills,
-  UpdateJobApplication,
   JobApplication,
-} from "@/validations/job.validation";
-import { GetOrganizationSchema } from "@/validations/organization.validation";
-import { SearchParams, searchParams } from "@/validations/base.validation";
-import {
-  GetJobApplicationSchema,
-  jobApplicationSchema,
-} from "@/validations/jobApplications.validation";
-import { ApiResponse, Paginated, PaginatedResponse } from "@/types";
-=======
-  Job,
   JobWithEmployer,
   type JobWithSkills,
   UpdateJobApplication,
@@ -35,7 +20,6 @@
 import { SearchParams } from "@/validations/base.validation";
 import { GetJobApplicationSchema } from "@/validations/jobApplications.validation";
 import { ApiResponse, PaginatedResponse } from "@/types";
->>>>>>> 92e305d0
 import { buildPaginationMeta } from "@/utils/build-search-pagination";
 
 export class JobController extends BaseController {
@@ -52,27 +36,6 @@
     req: Request<{}, {}, {}, SearchParams["query"]>,
     res: Response<PaginatedResponse<JobWithEmployer[]>>
   ) => {
-<<<<<<< HEAD
-    try {
-      const { page, limit } = req.query;
-      const result = await this.jobService.getAllActiveJobs({ ...req.query });
-
-      return res.json({
-        success: true,
-        message: "Jobs retrieved",
-        data: result.items,
-        pagination: result.pagination,
-        timestamp: new Date().toISOString(),
-      });
-    } catch (error) {
-      return res.status(500).json({
-        success: false,
-        message: "Failed to retrieve jobs",
-        error: (error as Error).message,
-        status: "error",
-        timestamp: new Date().toISOString(),
-      });
-=======
     const { page, limit } = req.query;
     const result = await this.jobService.getAllActiveJobs({
       page,
@@ -93,7 +56,6 @@
         result.error,
         "Failed to retrieve jobs",
       );
->>>>>>> 92e305d0
     }
   };
 
@@ -101,42 +63,6 @@
     req: Request<{}, {}, {}, SearchParams["query"]>,
     res: Response<PaginatedResponse<JobWithEmployer>>
   ) => {
-<<<<<<< HEAD
-    try {
-      const {
-        page,
-        limit = 10,
-        q,
-        jobType,
-        sortBy,
-        city,
-        state,
-        country,
-        zipcode,
-        experience,
-        includeRemote,
-        order,
-        status,
-      } = req.query;
-
-      const result = await this.jobService.searchJobs({
-        page,
-        limit,
-        q,
-        jobType,
-        sortBy,
-        city,
-        state,
-        country,
-        zipcode,
-        experience,
-        includeRemote,
-        order,
-        status,
-      });
-
-      const pagination = buildPaginationMeta(result, limit);
-=======
     const {
       page,
       limit = 10,
@@ -176,7 +102,6 @@
     if (result.isSuccess) {
       const { value } = result;
       const pagination = buildPaginationMeta(value, limit);
->>>>>>> 92e305d0
 
       return this.sendPaginatedResponse(
         res,
@@ -184,17 +109,12 @@
         pagination,
         "Jobs retrieved successfully"
       );
-<<<<<<< HEAD
-    } catch (error) {
-      return this.handleControllerError(res, error, "Failed to search jobs");
-=======
     } else {
       return this.handleControllerError(
         res,
         result.error,
         "Failed to search jobs",
       );
->>>>>>> 92e305d0
     }
   };
 
@@ -206,64 +126,6 @@
 
     const job = await this.jobService.getJobById(jobId);
 
-<<<<<<< HEAD
-      // Increment view count for active jobs
-      if (job.isActive) {
-        await this.jobService.incrementJobViews(jobId);
-      }
-
-      return res.json({
-        success: true,
-        data: job,
-        message: "Job retrieved successfully",
-        timestamp: new Date().toISOString(),
-      });
-    } catch (error) {
-      if (error instanceof NotFoundError) {
-        return res.status(404).json({
-          success: false,
-          message: "Failed to retrieve job",
-          error: error.message,
-          status: "error",
-          timestamp: new Date().toISOString(),
-        });
-      }
-      return res.status(500).json({
-        success: false,
-        message: "Failed to retrieve job",
-        error: (error as Error).message,
-        status: "error",
-        timestamp: new Date().toISOString(),
-      });
-    }
-  };
-
-  getRecommendedJobs = async (
-    req: Request<{}, {}, {}, SearchParams["query"]>,
-    res: Response<PaginatedResponse<JobWithEmployer>>
-  ) => {
-    try {
-      const userId = req.userId;
-      const { page, limit } = this.extractPaginationParams(req);
-
-      if (!userId) {
-        return this.handleControllerError(
-          res,
-          new AppError("User not authenticated", 401, ErrorCode.UNAUTHORIZED),
-          "Failed to retrieve recommended jobs"
-        );
-      }
-
-      const result = await this.jobMatchingService.getRecommendedJobs(userId, {
-        page,
-        limit,
-      });
-      return this.sendPaginatedResponse(
-        res,
-        result.items,
-        result.pagination,
-        "Recommended jobs retrieved successfully"
-=======
     if (job.isSuccess) {
       return this.sendSuccess(res, job.value, "Job retrieved successfully");
     } else {
@@ -294,18 +156,12 @@
         result.value.items,
         result.value.pagination,
         "Recommended jobs retrieved successfully",
->>>>>>> 92e305d0
-      );
-    } else {
-      return this.handleControllerError(
-        res,
-<<<<<<< HEAD
-        error,
-        "Failed to retrieve recommended jobs"
-=======
+      );
+    } else {
+      return this.handleControllerError(
+        res,
         result.error,
         "Failed to retrieve recommended jobs",
->>>>>>> 92e305d0
       );
     }
   };
@@ -323,21 +179,13 @@
       return this.sendSuccess(
         res,
         result,
-<<<<<<< HEAD
-        "Similar jobs retrieved successfully"
-=======
         "Similar jobs retrieved successfully",
->>>>>>> 92e305d0
       );
     } catch (error) {
       return this.handleControllerError(
         res,
         error,
-<<<<<<< HEAD
-        "Failed to retrieve similar jobs"
-=======
         "Failed to retrieve similar jobs",
->>>>>>> 92e305d0
       );
     }
   };
@@ -346,33 +194,6 @@
     req: Request<{}, {}, CreateJobSchema["body"]>,
     res: Response<ApiResponse<JobWithSkills>>
   ) => {
-<<<<<<< HEAD
-    try {
-      if (!req.organizationId) {
-        return res.status(403).json({
-          success: false,
-          message:
-            "You must be associated with an organization to create a job",
-          status: "error",
-          timestamp: new Date().toISOString(),
-        });
-      }
-
-      if (!req.organizationId) {
-        return res.status(403).json({
-          success: false,
-          message:
-            "You must be associated with an organization to create a job",
-          status: "error",
-          timestamp: new Date().toISOString(),
-        });
-      }
-
-      const jobData = {
-        ...req.body,
-        employerId: req.organizationId,
-      };
-=======
     if (!req.organizationId) {
       return this.handleControllerError(
         res,
@@ -381,7 +202,6 @@
         ),
       );
     }
->>>>>>> 92e305d0
 
     const jobData = {
       ...req.body,
@@ -421,34 +241,10 @@
       req.userId!,
     );
 
-<<<<<<< HEAD
-      // Authorization check is handled in service
-      const job = await this.jobService.updateJob(jobId, {
-        ...updateData,
-        applicationDeadline: updateData.applicationDeadline
-          ? new Date(updateData.applicationDeadline)
-          : undefined,
-      });
-      return res.status(200).json({
-        success: true,
-        data: job,
-        message: "Job updated successfully",
-        timestamp: new Date().toISOString(),
-      });
-    } catch (error) {
-      return res.status(400).json({
-        success: false,
-        message: "Failed to update job",
-        error: (error as Error).message,
-        status: "error",
-        timestamp: new Date().toISOString(),
-      });
-=======
     if (job.isSuccess) {
       return this.sendSuccess<Job>(res, job.value, "Job updated successfully");
     } else {
       return this.handleControllerError(res, job.error, "Failed to update job");
->>>>>>> 92e305d0
     }
   };
 
@@ -456,25 +252,6 @@
     req: Request<DeleteJobSchema["params"], {}, {}, {}>,
     res: Response<ApiResponse<void>>
   ) => {
-<<<<<<< HEAD
-    try {
-      const jobId = parseInt(req.params.jobId);
-
-      await this.jobService.deleteJob(jobId, req.userId!);
-      return res.json({
-        success: true,
-        message: "Job deleted successfully",
-        timestamp: new Date().toISOString(),
-      });
-    } catch (error) {
-      return res.status(500).json({
-        success: false,
-        message: "Failed to delete job",
-        error: (error as Error).message,
-        status: "error",
-        timestamp: new Date().toISOString(),
-      });
-=======
     const jobId = parseInt(req.params.jobId);
 
     const result = await this.jobService.deleteJob(jobId, req.userId!);
@@ -487,7 +264,6 @@
         result.error,
         "Failed to delete job",
       );
->>>>>>> 92e305d0
     }
   };
 
@@ -504,22 +280,6 @@
 
     const { page, limit } = req.query;
 
-<<<<<<< HEAD
-      const result = await this.jobService.getJobsByEmployer(
-        organizationId,
-        { page, limit },
-        req.userId!
-      );
-
-      return this.sendPaginatedResponse(
-        res,
-        result.items,
-        result.pagination,
-        "Jobs retrieved successfully"
-      );
-    } catch (error) {
-      return this.handleControllerError(res, error, "Failed to retrieve jobs");
-=======
     const result = await this.jobService.getJobsByEmployer(
       organizationId,
       { page, limit },
@@ -539,7 +299,6 @@
         result.error,
         "Failed to retrieve jobs",
       );
->>>>>>> 92e305d0
     }
   };
 
@@ -552,36 +311,17 @@
     >,
     res: Response<PaginatedResponse<Job>>
   ) => {
-    try {
-      const { page, limit } = req.query;
-      const organizationId = Number(req.params.organizationId);
-
-      if (!organizationId) {
-        return this.handleControllerError(
-          res,
-          new ForbiddenError(
-            "You must be associated with an organization to view jobs"
-          )
-        );
-      }
-
-      const result = await this.jobService.getJobsByEmployer(
-        organizationId,
-        { page, limit },
-        req.userId!
-      );
-
-      return this.sendPaginatedResponse(
-        res,
-        result.items,
-        result.pagination,
-        "Your jobs retrieved successfully"
-      );
-    } catch (error) {
-      return this.handleControllerError(res, error, "Failed to retrieve jobs");
-    }
-<<<<<<< HEAD
-=======
+    const { page, limit } = req.query;
+    const organizationId = Number(req.params.organizationId);
+
+    if (!organizationId) {
+      return this.handleControllerError(
+        res,
+        new ForbiddenError(
+          "You must be associated with an organization to view jobs",
+        ),
+      );
+    }
 
     const result = await this.jobService.getJobsByEmployer(
       organizationId,
@@ -600,10 +340,9 @@
       return this.handleControllerError(
         res,
         result.error,
-        "Failed to retrieve your jobs",
-      );
-    }
->>>>>>> 92e305d0
+        "Failed to retrieve jobs",
+      );
+    }
   };
 
   // Job Application Methods
@@ -619,22 +358,6 @@
     try {
       const jobId = Number(req.params.jobId);
 
-      // Validate request with schema (optional if using middleware)
-      const parsed = applyForJobSchema.safeParse({
-        body: req.body,
-        params: req.params,
-        query: req.query,
-      });
-      if (!parsed.success) {
-        return res.status(400).json({
-          success: false,
-          message: "Invalid request data",
-          error: JSON.stringify(parsed.error.issues),
-          status: "error",
-          timestamp: new Date().toISOString(),
-        });
-      }
-
       const applicationData = {
         ...req.body,
         jobId,
@@ -646,11 +369,7 @@
         res,
         result,
         "Application submitted successfully",
-<<<<<<< HEAD
-        201
-=======
         201,
->>>>>>> 92e305d0
       );
     } catch (error) {
       return this.handleControllerError(
@@ -670,25 +389,6 @@
 
     const { page, limit, status } = req.query;
 
-<<<<<<< HEAD
-      const result = await this.jobService.getJobApplications(
-        jobId,
-        { page, limit, status },
-        req.userId!
-      );
-
-      return this.sendPaginatedResponse(
-        res,
-        result.items,
-        result.pagination,
-        "Applications retrieved successfully"
-      );
-    } catch (error) {
-      return this.handleControllerError(
-        res,
-        error,
-        "Failed to retrieve applications"
-=======
     const result = await this.jobService.getJobApplications(
       jobId,
       { page, limit, status },
@@ -707,7 +407,6 @@
         res,
         result.error,
         "Failed to retrieve applications",
->>>>>>> 92e305d0
       );
     }
   };
@@ -722,28 +421,6 @@
       }>
     >
   ) => {
-<<<<<<< HEAD
-    try {
-      const userId = req.userId!;
-      const { page, limit, status } = req.query;
-
-      const result = await this.jobService.getUserApplications(userId, {
-        page,
-        limit,
-        status,
-      });
-      return this.sendPaginatedResponse(
-        res,
-        result.items,
-        result.pagination,
-        "Your applications retrieved successfully"
-      );
-    } catch (error) {
-      return this.handleControllerError(
-        res,
-        error,
-        "Failed to retrieve applications"
-=======
     const userId = req.userId!;
     const { page, limit, status } = req.query;
 
@@ -765,7 +442,6 @@
         res,
         result.error,
         "Failed to retrieve applications",
->>>>>>> 92e305d0
       );
     }
   };
@@ -783,24 +459,6 @@
 
     const payload = req.body;
 
-<<<<<<< HEAD
-      const result = await this.jobService.updateApplicationStatus(
-        applicationId,
-        payload,
-        req.userId!
-      );
-
-      return this.sendSuccess(
-        res,
-        result,
-        "Application status updated successfully"
-      );
-    } catch (error) {
-      return this.handleControllerError(
-        res,
-        error,
-        "Failed to update application status"
-=======
     const result = await this.jobService.updateApplicationStatus(
       applicationId,
       payload,
@@ -818,7 +476,6 @@
         res,
         result.error,
         "Failed to update application status",
->>>>>>> 92e305d0
       );
     }
   };
@@ -839,31 +496,6 @@
   ) => {
     const applicationId = Number(req.params.applicationId);
 
-<<<<<<< HEAD
-      const result = await this.jobService.withdrawApplication(applicationId);
-
-      // Controller handles response formatting
-      const response = {
-        message: "Application withdrawn successfully",
-        applicationDetails: {
-          userEmail: result.user.email,
-          userFirstName: result.user.fullName?.split(" ")[0] ?? "",
-          jobTitle: result.job.title,
-          companyName: result.employer?.name ?? "Company",
-        },
-      };
-      return this.sendSuccess(
-        res,
-        result,
-        "Application withdrawn successfully"
-      );
-    } catch (error) {
-      return this.handleControllerError(
-        res,
-        error,
-        "Failed to withdraw application"
-      );
-=======
     const result = await this.jobService.withdrawApplication(
       applicationId,
       req.userId!,
@@ -881,7 +513,6 @@
         result.error,
         "Failed to withdraw application",
       );
->>>>>>> 92e305d0
     }
   };
 
