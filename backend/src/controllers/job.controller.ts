--- conflicted
+++ resolved
@@ -12,12 +12,12 @@
   CreateJobSchema,
   DeleteJobSchema,
   GetJobSchema,
-  type JobWithSkills,
   UpdateJobSchema,
   ApplyForJobSchema,
   applyForJobSchema,
   Job,
   JobWithEmployer,
+  JobWithSkills,
   UpdateJobApplication,
 } from "@/validations/job.validation";
 import { GetOrganizationSchema } from "@/validations/organization.validation";
@@ -25,10 +25,7 @@
 import { GetJobApplicationSchema, JobApplication } from "@/validations/jobApplications.validation";
 import { ApiResponse, PaginatedResponse } from "@/types";
 import { buildPaginationMeta } from "@/utils/build-search-pagination";
-<<<<<<< HEAD
-
-=======
->>>>>>> d859849b
+
 
 export class JobController extends BaseController {
   private jobService: JobService;
@@ -225,6 +222,16 @@
         });
       }
 
+      if (!req.organizationId) {
+        return res.status(403).json({
+          success: false,
+          message:
+            "You must be associated with an organization to create a job",
+          status: "error",
+          timestamp: new Date().toISOString(),
+        });
+      }
+
       const jobData = {
         ...req.body,
         employerId: req.organizationId,
@@ -265,8 +272,7 @@
           applicationDeadline: updateData.applicationDeadline
             ? new Date(updateData.applicationDeadline)
             : undefined,
-        },
-        
+        }
       );
       return res.status(200).json({
         success: true,
