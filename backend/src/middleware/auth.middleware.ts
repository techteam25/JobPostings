import type { NextFunction, Request, Response } from "express";
import { fromNodeHeaders } from "better-auth/node";

import { ApiResponse } from "@/types";
import { UserService } from "@/services/user.service";
import { JobRepository } from "@/repositories/job.repository";
import { ForbiddenError, NotFoundError } from "@/utils/errors";

import logger from "@/logger";
import { auth } from "@/utils/auth";
import { OrganizationService } from "@/services/organization.service";

export class AuthMiddleware {
  private readonly organizationService: OrganizationService;
  private readonly userService: UserService;
  private readonly jobRepository: JobRepository;

  constructor() {
    this.organizationService = new OrganizationService();
    this.userService = new UserService();
    this.jobRepository = new JobRepository();
  }

  authenticate = async (
    req: Request,
    res: Response<ApiResponse<void>>,
    next: NextFunction
  ) => {
    try {
      const session = await auth.api.getSession({
        headers: fromNodeHeaders(req.headers),
      });

      if (!session) {
        return res.status(401).json({
          success: false,
          status: "error",
          message: "Authentication required",
          error: "UNAUTHORIZED",
          timestamp: new Date().toISOString(),
        });
      }

      if (session.user.status !== "active") {
        return res.status(403).json({
          success: false,
          status: "error",
          message: "User account is deactivated",
          error: "FORBIDDEN",
          timestamp: new Date().toISOString(),
        });
      }

      // Attach user info to request object
      req.user = {
        ...session.user,
        fullName: session.user.name,
        id: parseInt(session.user.id),
        image: session.user.image as string | null,
        deletedAt: session.user.deletedAt as Date | null,
        lastLoginAt: session.user.lastLoginAt as Date | null,
      };
      req.userId = parseInt(session.user.id);

      return next();
    } catch (error) {
      logger.error(error);
      return res.status(401).json({
        success: false,
        status: "error",
        message: "Invalid token",
        error: "UNAUTHORIZED",
        timestamp: new Date().toISOString(),
      });
    }
  };

  requireJobPostingRole = () => {
    return async (req: Request, res: Response, next: NextFunction) => {
      try {
        if (!req.userId) {
          return res.status(401).json({
            status: "error",
            message: "Authentication required",
          });
        }

        // Determine if we’re editing an existing job or creating a new one
        const jobId = req.params.jobId ? parseInt(req.params.jobId) : null;
        let employerId: number | null = null;

        if (jobId) {
          // Fetch job to get employerId
          const job = await this.jobRepository.findById(jobId);
          if (!job) {
            return res.status(404).json({
              status: "error",
              message: "Job not found",
            });
          }
          employerId = job.employerId;
        }

        // Get org membership info
        const member = await this.organizationService.getOrganizationMember(
          req.userId
        );
        if (!member) {
          return res.status(403).json({
            message: "You are not part of any organization",
            status: "error",
          });
        }

        // Verify employer ownership when jobId exists
        if (employerId && member.organizationId !== employerId) {
          return res.status(403).json({
            message: "You are not authorized to modify this job",
            status: "error",
          });
        }

<<<<<<< HEAD
        // Check organization existence
        const organization = await this.organizationService.getOrganizationById(
          member.organizationId
        );
        if (!organization) {
          return res.status(404).json({
            status: "error",
            message: "Organization not found",
          });
        }

        // Check if org is active and valid
        if (organization.status !== "active") {
          return res.status(403).json({
            message: "Organization is not active",
            status: "error",
          });
        }

        if (organization.subscriptionStatus === "expired") {
          return res.status(403).json({
            message: "Organization subscription has expired",
            status: "error",
          });
        }

        // Check role permissions
        const permittedRoles = ["owner", "admin", "recruiter"];
        if (!permittedRoles.includes(member.role)) {
          return res.status(403).json({
            status: "error",
            message: "You do not have permission to perform this action",
          });
        }

        req.organizationId = member.organizationId;
=======
        const organizationMember =
          await this.organizationService.getOrganizationMember(req.userId);

        if (!organizationMember) {
          return res.status(403).json({
            status: "error",
            message: "Insufficient permissions",
          });
        }

        req.organizationId = organizationMember.organizationId;
>>>>>>> d859849b

        return next();
      } catch (error) {
        logger.error(error);
        return res.status(500).json({
          success: false,
          message: "Error checking job posting permissions",
          status: "error",
        });
      }
    };
  };

  requireAdminOrOwnerRole = (roles: string[]) => {
    return async (req: Request, res: Response, next: NextFunction) => {
      try {
        if (!req.userId) {
          return res.status(401).json({
            status: "error",
            message: "Authentication required",
          });
        }

        const user = await this.organizationService.getOrganizationMember(
          req.userId
        );

        if (!["owner", "admin"].some((role) => roles.includes(role))) {
          return res.status(500).json({
            status: "error",
            message:
              "Invalid roles configuration. This middleware should only include 'owner' or 'admin'",
          });
        }

        if (!user) {
          // User may be authenticated but not an organization member
          return res.status(403).json({
            status: "error",
            message: "Insufficient permissions",
          });
        }

        if (!roles.includes(user.role)) {
          // Check if user's role is in the permitted roles
          return res.status(403).json({
            status: "error",
            message: "Insufficient permissions",
          });
        }

        // Fetch user to check role
        const isPermitted = await this.userService.hasPrerequisiteRoles(
          req.userId,
          ["owner", "admin"]
        );

        if (!isPermitted) {
          return res.status(403).json({
            status: "error",
            message: "Insufficient permissions",
          });
        }

        return next();
      } catch (error) {
        return res.status(500).json({
          status: "error",
          message: "Error checking user permissions",
        });
      }
    };
  };

  // This will check for 'user' role (i.e., not pure employer)
  requireUserRole = () => {
    return async (req: Request, res: Response, next: NextFunction) => {
      try {
        if (!req.userId) {
          return res.status(401).json({
            status: "error",
            message: "Authentication required",
          });
        }

        // Fetch user to check role
        const userService = new UserService();
        const userCanSeekJobs = await userService.canSeekJobs(req.userId);

        /*
        Scenario 1: Pure Job Seeker
        Has a record in users ✓
        Has a record in userProfile ✓
        No records in organizationMembers ✗

        Scenario 2: Pure Employer
        Has a record in users ✓
        No record in userProfile ✗
        Has record(s) in organizationMembers ✓

        Scenario 3: Hybrid User (Freelancer/Consultant)
        Has a record in users ✓
        Has a record in userProfile ✓
        Has record(s) in organizationMembers ✓
         */
        if (!userCanSeekJobs) {
          //
          return res.status(403).json({
            status: "error",
            message: "Insufficient permissions",
          });
        }

        return next();
      } catch (error) {
        return res.status(500).json({
          status: "error",
          message: "Error checking user permissions",
        });
      }
    };
  };

  requireActiveUser = async (
    req: Request,
    res: Response,
    next: NextFunction
  ) => {
    if (!req.user || req.user.status !== "active") {
      return res.status(403).json({
        status: "error",
        message: "User account is not active",
      });
    }
    return next();
  };

  requireApplicationOwnership = () => {
    return async (req: Request, res: Response, next: NextFunction) => {
      try {
        if (!req.userId) {
          return res.status(401).json({
            status: "error",
            message: "Authentication required",
          });
        }

        // Extract applicationId from request params or body
        const applicationId = parseInt(req.params.applicationId as string);

        if (!applicationId || isNaN(applicationId)) {
          return res.status(400).json({
            status: "error",
            message: "Application ID is required",
          });
        }

        // Fetch application details
        const [applicationData] =
          await this.jobRepository.findApplicationById(applicationId);

        if (!applicationData) {
          return res.status(404).json({
            status: "error",
            message: "Application not found",
          });
        }

        // Check ownership
        if (applicationData.application.applicantId !== req.userId) {
          return res.status(403).json({
            status: "error",
            message: "You can only withdraw your own applications",
          });
        }

        if (
          ["hired", "rejected"].includes(applicationData.application.status)
        ) {
          return res.status(403).json({
            status: "error",
            message: "Cannot withdraw application with final status",
          });
        }

        // Attach application data to request for controller use
        //req.applicationData = applicationData;

        return next();
      } catch (error) {
        logger.error(error);
        return res.status(500).json({
          status: "error",
          message: "Error checking application ownership",
        });
      }
    };
  };
}<|MERGE_RESOLUTION|>--- conflicted
+++ resolved
@@ -120,7 +120,6 @@
           });
         }
 
-<<<<<<< HEAD
         // Check organization existence
         const organization = await this.organizationService.getOrganizationById(
           member.organizationId
@@ -156,8 +155,6 @@
           });
         }
 
-        req.organizationId = member.organizationId;
-=======
         const organizationMember =
           await this.organizationService.getOrganizationMember(req.userId);
 
@@ -169,7 +166,6 @@
         }
 
         req.organizationId = organizationMember.organizationId;
->>>>>>> d859849b
 
         return next();
       } catch (error) {
