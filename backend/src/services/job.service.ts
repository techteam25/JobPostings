import { BaseService, Result } from "./base.service";
import { JobInsightsRepository } from "@/repositories/jobInsights.repository";
import { JobRepository } from "@/repositories/job.repository";
import { UserRepository } from "@/repositories/user.repository";
import { OrganizationRepository } from "@/repositories/organization.repository";
import { OrganizationService } from "@/services/organization.service";
import { TypesenseService } from "@/services/typesense.service/typesense.service";
import { CacheService } from "@/services/cache.service";
import { EmailService } from "@/services/email.service";
import { CacheKeys, CachePatterns } from "@/types/cache.types";
import { Paginated } from "@/types";
import {
  NewJobApplication,
  Job,
  JobWithEmployer,
  JobApplication,
  UpdateJob,
  UpdateJobApplication,
  JobWithSkills,
  CreateJobSchema,
  JobApplicationWithRelations,
} from "@/validations/job.validation";

import {
  NotFoundError,
  ForbiddenError,
  ConflictError,
  ValidationError,
<<<<<<< HEAD
  AppError,
  ErrorCode,
} from "@/utils/errors";
import { SecurityUtils } from "@/utils/security";
=======
  DatabaseError,
} from "@/utils/errors";
import { SecurityUtils } from "@/utils/security";
import { AppError } from "@/utils/errors";
>>>>>>> 92e305d0

import { SearchParams } from "@/validations/base.validation";
import { jobIndexerQueue } from "@/utils/bullmq.utils";
import { TypesenseQueryBuilder } from "@/utils/typesense-queryBuilder";

import { fail, ok } from "./base.service";
import logger from "@/logger";

export class JobService extends BaseService {
  private jobRepository: JobRepository;
  private organizationRepository: OrganizationRepository;
  private userRepository: UserRepository;
  private jobInsightsRepository: JobInsightsRepository;
  private typesenseService: TypesenseService;
  private cacheService: CacheService;
  private emailService: EmailService;

  constructor() {
    super();
    this.jobRepository = new JobRepository();
    this.organizationRepository = new OrganizationRepository();
    this.userRepository = new UserRepository();
    this.jobInsightsRepository = new JobInsightsRepository();
    this.typesenseService = new TypesenseService();
    this.cacheService = new CacheService();
    this.emailService = new EmailService();
  }

  async getAllActiveJobs(
    options: { page?: number; limit?: number } = {}
  ): Promise<Paginated<JobWithEmployer>> {
    try {
<<<<<<< HEAD
      const { page = 1, limit = 10 } = options;
      const cacheKey = CacheKeys.jobs.active(page, limit);

      // Check cache
      const cachedResult =
        await this.cacheService.get<Paginated<JobWithEmployer>>(cacheKey);
      if (cachedResult) {
        return cachedResult;
      }

      // Fetch from database
      const result = await this.jobRepository.findActiveJobs(options);

      await this.cacheService.set(cacheKey, result, 300);

      return result;
    } catch (error) {
      throw this.handleError(error);
=======
      const activeJobs = await this.jobRepository.findActiveJobs(options);
      return ok(activeJobs);
    } catch {
      return fail(new DatabaseError("Failed to fetch active jobs"));
    }
  }

  async getActiveJobsByOrganization(
    organizationId: number,
  ): Promise<Result<Job[], Error>> {
    try {
      const allJobs = await this.jobRepository.findJobsByEmployer(
        organizationId,
        { limit: 10 },
      );
      const activeJobs = allJobs.items.filter((job) => job.isActive);
      return ok(activeJobs);
    } catch {
      return fail(
        new DatabaseError("Failed to fetch active jobs for organization"),
      );
>>>>>>> 92e305d0
    }
  }

async getActiveJobsByOrganization(organizationId: number): Promise<JobWithEmployer[]> {
  const result = await this.jobRepository.findJobsByEmployer(organizationId, { limit: 10000 });
  return result.items.filter((item) => item.job.isActive);
}

  async searchJobs(filters: SearchParams["query"]) {
    try {
      const {
        q,
        page = 1,
        limit = 10,
        includeRemote,
        city,
        state,
        country,
        zipcode,
        skills,
        jobType,
        ...rest
      } = filters;
      const offset = (page - 1) * limit;

      const skillsArray = Array.isArray(skills)
        ? skills
        : skills
          ? [skills]
          : [];

      const jobTypeArray = Array.isArray(jobType)
        ? jobType
        : jobType
          ? [jobType]
          : [];

      const queryBuilder = new TypesenseQueryBuilder()
        .addLocationFilters({ city, state, country, zipcode }, includeRemote)
        .addSkillFilters(skillsArray, true) // AND logic
        .addArrayFilter("jobType", jobTypeArray, true) // OR logic
        .addSingleFilter("status", rest.status)
        .addSingleFilter("isActive", rest.isActive)
        .addSingleFilter("experience", rest.experience);

      const filterQuery = queryBuilder.build();

      const parts: string[] = [];
      if (filterQuery) parts.push(filterQuery);
      const filterString = parts.join("&");

      const results = await this.typesenseService.searchJobsCollection(
        q,
        filterString,
        {
          limit,
          offset,
          page,
        },
      );
      return ok(results);
    } catch (error) {
      logger.error(error);
      return fail(new AppError("Failed to fetch active jobs for organization"));
    }
  }

<<<<<<< HEAD
  async getJobById(jobId: number): Promise<Job> {
    const cacheKey = CacheKeys.jobs.detail(jobId);

    // Check cache
    const cachedJob = await this.cacheService.get<Job>(cacheKey);
    if (cachedJob) {
      return cachedJob;
    }

    const job = await this.jobRepository.findById(jobId);

    if (!job) {
      return this.handleError(new NotFoundError("Job", jobId));
    }

    // Cache job for 5 minutes
    await this.cacheService.set(cacheKey, job, 300);

    return job;
=======
  async getJobById(id: number): Promise<Result<Job, Error>> {
    try {
      const job = await this.jobRepository.findById(id);

      if (!job) {
        return fail(new NotFoundError("Job", id));
      }

      // Increment view count
      await this.incrementJobViews(id);

      return ok(job);
    } catch (error) {
      if (error instanceof AppError) {
        return this.handleError(error);
      }
      return fail(new DatabaseError("Failed to fetch job by ID"));
    }
>>>>>>> 92e305d0
  }

  async incrementJobViews(jobId: number): Promise<Result<null, Error>> {
    try {
      const job = await this.jobRepository.findById(jobId);
      if (!job) {
        return fail(new NotFoundError("Job", jobId));
      }
      await this.jobInsightsRepository.incrementJobViews(jobId);

      return ok(null);
    } catch {
      return fail(new DatabaseError("Failed to fetch job by ID"));
    }
<<<<<<< HEAD
    // Only increment views for active jobs
    if (job.isActive) {
      await this.jobInsightsRepository.incrementJobViews(jobId);
    }
=======
>>>>>>> 92e305d0
  }

  async getJobsByEmployer(
    employerId: number,
<<<<<<< HEAD
    options: { page?: number; limit?: number },
    userId: number
  ): Promise<Paginated<JobWithEmployer>> {
    // Done: Additional check for employers - they can only see their own organization's jobs
    const organization = await this.organizationRepository.findById(employerId);
    if (!organization) {
      throw new NotFoundError("Organization", employerId);
    }
    const isMember = await this.organizationRepository.findByContact(userId);
    if (!isMember || isMember.id !== employerId) {
      throw new ForbiddenError(
        "You are not authorized to view jobs for this organization"
=======
    options: { page?: number; limit?: number } = {},
    requesterId: number,
  ) {
    try {
      // Todo: Additional check for employers - they can only see their own organization's jobs
      const organization =
        await this.organizationRepository.findByContact(requesterId);
      if (!organization) {
        return fail(
          new ForbiddenError("You do not belong to any organization"),
        );
      }

      if (organization.id !== employerId) {
        return fail(
          new ForbiddenError("You can only view jobs for your organization"),
        );
      }

      const jobsByEmployer = await this.jobRepository.findJobsByEmployer(
        employerId,
        options,
>>>>>>> 92e305d0
      );
      return ok(jobsByEmployer);
    } catch {
      return fail(new DatabaseError("Failed to fetch jobs by employer"));
    }
<<<<<<< HEAD
    return this.jobRepository.findJobsByEmployer(employerId, options);
  }

  async createJob(jobData: CreateJobSchema["body"]): Promise<JobWithSkills> {
    // Todo Fetch this from organizationMembers table

    const { employerId } = jobData;

    // Sanitize and process job data
    const sanitizedData = {
      ...jobData,
      employerId,
      title: SecurityUtils.sanitizeInput(jobData.title),
      description: SecurityUtils.sanitizeInput(jobData.description),
      city: SecurityUtils.sanitizeInput(jobData.city),
      country: SecurityUtils.sanitizeInput(jobData.country),
      experience: jobData.experience
        ? SecurityUtils.sanitizeInput(jobData.experience)
        : null,
      applicationDeadline: jobData.applicationDeadline
        ? new Date(jobData.applicationDeadline)
        : null,
    };

    const jobWithSkills = await this.jobRepository.createJob(sanitizedData);

    if (!jobWithSkills) {
      throw new AppError(
        "Failed to retrieve created job",
        500,
        ErrorCode.DATABASE_ERROR
      );
    }

    // Invalidate active jobs cache
    await this.invalidateActiveJobsCache();

    // Enqueue job for indexing in Typesense
    await jobIndexerQueue.add("indexJob", jobWithSkills);

    return jobWithSkills;
  }

  async updateJob(jobId: number, updateData: UpdateJob): Promise<Job> {
    const job = await this.getJobById(jobId);

    if (!job) {
      throw new NotFoundError("Job", jobId);
    }

    // Sanitize update data
    const sanitizedData = {
      ...updateData,
      title: updateData.title
        ? SecurityUtils.sanitizeInput(updateData.title)
        : undefined,
      description: updateData.description
        ? SecurityUtils.sanitizeInput(updateData.description)
        : undefined,
      location: updateData.city
        ? SecurityUtils.sanitizeInput(updateData.city)
        : undefined,
      requiredSkills: updateData.state
        ? this.processSkillsArray(updateData.state)
        : undefined,
    };

    const success = await this.jobRepository.updateJob(sanitizedData, jobId);
    if (!success) {
      throw new AppError("Failed to update job", 500, ErrorCode.DATABASE_ERROR);
    }

    const updatedJob = await this.jobRepository.findJobByIdWithSkills(jobId);

    if (!updatedJob) {
      throw new AppError(
        "Failed to retrieve created job",
        500,
        ErrorCode.DATABASE_ERROR
      );
    }

    // Invalidate caches
    await this.cacheService.delete(CacheKeys.jobs.detail(jobId));
    await this.invalidateActiveJobsCache();

    // Update job indexes in Typesense
    await jobIndexerQueue.add("updateJobIndex", { id: jobId, updatedJob });

    return updatedJob;
  }

  async deleteJob(jobId: number, requesterId: number): Promise<void> {
    const job = await this.getJobById(jobId);
    if (!job) throw new NotFoundError("Job", jobId);

    const organization =
      await this.organizationRepository.findByContact(requesterId);
    if (!organization)
      throw new ForbiddenError("You do not belong to any organization");
    if (job.employerId !== organization.id) {
      throw new ForbiddenError(
        "You can only delete jobs posted by your organization"
      );
    }

    const [user, orgDetails] = await Promise.all([
      this.userRepository.findById(requesterId),
      this.organizationRepository.findById(job.employerId),
    ]);

    if (!user) throw new NotFoundError("User", requesterId);
    if (!orgDetails) throw new NotFoundError("Organization", job.employerId);

    const applications = await this.jobRepository.findApplicationsByJob(jobId);
    if (applications.items.length > 0) {
      throw new ForbiddenError("Cannot delete job with existing applications");
    }

    const success = await this.jobRepository.delete(jobId);
    if (!success) {
      throw new AppError("Failed to delete job", 500, ErrorCode.DATABASE_ERROR);
    }

    // Invalidate caches
    await this.cacheService.delete(CacheKeys.jobs.detail(jobId));
    await this.invalidateActiveJobsCache();

    try {
      const firstName = user.fullName?.split(" ")[0] || "User";
      await this.emailService.sendJobDeletionConfirmation(
        user.email,
        firstName,
        job.title,
        orgDetails.name || "Company"
      );
    } catch (error) {
      console.error("Failed to send job deletion email:", error);
    }

    await jobIndexerQueue.add("deleteJobIndex", { id: jobId });
=======
  }

  async createJob(
    jobData: CreateJobSchema["body"],
  ): Promise<Result<JobWithSkills, Error>> {
    try {
      // Todo Fetch this from organizationMembers table
      // Validate employer exists
      const employer = await this.organizationRepository.findById(
        jobData.employerId,
      );

      if (!employer) {
        return fail(new NotFoundError("Organization", jobData.employerId));
      }

      // Sanitize and process job data
      const sanitizedData = {
        ...jobData,
        title: SecurityUtils.sanitizeInput(jobData.title),
        description: SecurityUtils.sanitizeInput(jobData.description),
        city: SecurityUtils.sanitizeInput(jobData.city),
        country: SecurityUtils.sanitizeInput(jobData.country),
        experience: jobData.experience
          ? SecurityUtils.sanitizeInput(jobData.experience)
          : null,
        applicationDeadline: jobData.applicationDeadline
          ? new Date(jobData.applicationDeadline)
          : null,
      };

      const jobWithSkills = await this.jobRepository.createJob(sanitizedData);

      if (!jobWithSkills) {
        return fail(new DatabaseError("Failed to retrieve created job"));
      }

      // Enqueue job for indexing in Typesense
      await jobIndexerQueue.add("indexJob", jobWithSkills);

      return ok(jobWithSkills);
    } catch {
      return fail(new DatabaseError("Failed to retrieve created job"));
    }
  }

  async updateJob(
    id: number,
    updateData: UpdateJob,
    requesterId: number,
  ): Promise<Result<Job, Error>> {
    try {
      const job = await this.getJobById(id);

      if (!job.isSuccess) {
        return fail(new NotFoundError("Job", id));
      }

      // Authorization check - only admin or employer who posted the job can update
      const organization =
        await this.organizationRepository.findByContact(requesterId);

      if (!organization) {
        return fail(
          new ForbiddenError("You do not belong to any organization"),
        );
      }

      if (job.value.employerId !== organization.id) {
        return fail(
          new ForbiddenError(
            "You can only update jobs posted by your organization",
          ),
        );
      }

      // Sanitize update data
      const sanitizedData = {
        ...updateData,
        title: updateData.title
          ? SecurityUtils.sanitizeInput(updateData.title)
          : undefined,
        description: updateData.description
          ? SecurityUtils.sanitizeInput(updateData.description)
          : undefined,
        city: updateData.city
          ? SecurityUtils.sanitizeInput(updateData.city)
          : undefined,
        state: updateData.state
          ? this.processSkillsArray(updateData.state)
          : undefined,
      };

      const success = await this.jobRepository.updateJob(sanitizedData, id);
      if (!success) {
        return fail(new DatabaseError("Failed to update job"));
      }

      const updatedJob = await this.jobRepository.findJobByIdWithSkills(id);

      if (!updatedJob) {
        return fail(new DatabaseError("Failed to retrieve updated job"));
      }

      // Update job indexes in Typesense
      await jobIndexerQueue.add("updateJobIndex", { id, updatedJob });

      return ok(updatedJob);
    } catch {
      return fail(new DatabaseError("Failed to update job"));
    }
  }

  async deleteJob(
    id: number,
    requesterId: number,
  ): Promise<Result<null, Error>> {
    try {
      const job = await this.getJobById(id);

      if (!job.isSuccess) {
        return fail(new NotFoundError("Job", id));
      }

      // Authorization check - only admin or employer who posted the job can delete
      const organization =
        await this.organizationRepository.findByContact(requesterId);

      if (!organization) {
        return fail(
          new ForbiddenError("You do not belong to any organization"),
        );
      }

      if (job.value.employerId !== organization.id) {
        return fail(
          new ForbiddenError(
            "You can only delete jobs posted by your organization",
          ),
        );
      }

      // Check if job has applications - if so, prevent deletion
      const applications = await this.jobRepository.findApplicationsByJob(id);

      if (applications.items.length > 0) {
        return fail(
          new ForbiddenError("Cannot delete job with existing applications"),
        );
      }

      const success = await this.jobRepository.delete(id);
      if (!success) {
        return fail(new DatabaseError("Failed to delete job"));
      }

      // Delete job indexes in Typesense
      await jobIndexerQueue.add("deleteJobIndex", { id });
      return ok(null);
    } catch {
      return fail(new DatabaseError("Failed to delete job"));
    }
>>>>>>> 92e305d0
  }

  // Job Application Methods
  async applyForJob(
<<<<<<< HEAD
    applicationData: NewJobApplication
  ): Promise<{ applicationId: number; message: string }> {
    // Check if job exists and is active
    const job = await this.getJobById(applicationData.jobId);
    if (!job.isActive) {
      return this.handleError(
        new ValidationError("This job is no longer accepting applications")
=======
    applicationData: NewJobApplication,
  ): Promise<Result<{ applicationId: number; message: string }, Error>> {
    try {
      // Check if job exists and is active
      const job = await this.getJobById(applicationData.jobId);

      if (!job.isSuccess) {
        return fail(new NotFoundError("Job", applicationData.jobId));
      }
      if (!job.value.isActive) {
        return fail(
          new ValidationError("This job is no longer accepting applications"),
        );
      }

      // Check application deadline
      if (
        job.value.applicationDeadline &&
        new Date() > new Date(job.value.applicationDeadline)
      ) {
        return fail(new ValidationError("The application deadline has passed"));
      }

      // Check if user has already applied
      const hasApplied = await this.jobRepository.hasUserAppliedToJob(
        applicationData.applicantId,
        applicationData.jobId,
>>>>>>> 92e305d0
      );

<<<<<<< HEAD
    // Check application deadline
    if (
      job.applicationDeadline &&
      new Date() > new Date(job.applicationDeadline)
    ) {
      return this.handleError(
        new ValidationError("The application deadline has passed")
      );
    }

    // Check if user has already applied
    const hasApplied = await this.jobRepository.hasUserAppliedToJob(
      applicationData.applicantId,
      applicationData.jobId
    );

    if (hasApplied) {
      return this.handleError(
        new ConflictError("You have already applied for this job")
      );
    }

    // Sanitize application data
    const sanitizedData = {
      ...applicationData,
      coverLetter: SecurityUtils.sanitizeInput(
        applicationData.coverLetter ?? ""
      ),
    };

    const applicationId =
      await this.jobRepository.createApplication(sanitizedData);

    if (!applicationId) {
      return this.handleError(
        new AppError(
          "Failed to submit application",
          500,
          ErrorCode.DATABASE_ERROR
        )
      );
    }
=======
      if (hasApplied) {
        return fail(new ConflictError("You have already applied for this job"));
      }

      // Sanitize application data
      const sanitizedData = {
        ...applicationData,
        coverLetter: SecurityUtils.sanitizeInput(
          applicationData.coverLetter ?? "",
        ),
      };

      const applicationId =
        await this.jobRepository.createApplication(sanitizedData);

      if (!applicationId) {
        return fail(new DatabaseError("Failed to submit application"));
      }
>>>>>>> 92e305d0

      return ok({
        applicationId,
        message: "Application submitted successfully",
      });
    } catch {
      return fail(new DatabaseError("Failed to retrieve application"));
    }
  }

  async getJobApplications(
    jobId: number,
<<<<<<< HEAD
    query: SearchParams["query"],
    userId: number
  ): Promise<Paginated<JobApplicationWithRelations>> {
    return this.jobRepository.findApplicationsByJob(jobId, query);
=======
    { page, limit, status }: SearchParams["query"],
    requesterId: number,
  ) {
    try {
      // Authorization check - only admin or employer who posted the job can view applications
      const [job, organization] = await Promise.all([
        this.getJobById(jobId),
        this.organizationRepository.findByContact(requesterId),
      ]);

      if (!job.isSuccess) {
        return fail(new NotFoundError("Job", jobId));
      }

      if (!organization) {
        return fail(
          new ForbiddenError("You do not belong to any organization"),
        );
      }

      if (job.value.employerId !== organization.id) {
        return fail(
          new ForbiddenError(
            "You can only view applications for jobs posted by your organization",
          ),
        );
      }

      const result = await this.jobRepository.findApplicationsByJob(jobId, {
        page,
        limit,
        status,
      });

      return ok(result);
    } catch {
      return fail(new DatabaseError("Failed to fetch job applications"));
    }
>>>>>>> 92e305d0
  }

  async getUserApplications(
    userId: number,
    query: SearchParams["query"]
  ): Promise<Paginated<JobApplicationWithRelations>> {
    try {
<<<<<<< HEAD
      return this.jobRepository.findApplicationsByUser(userId, query);
    } catch (error) {
      throw this.handleError(error);
=======
      const userApplications = await this.jobRepository.findApplicationsByUser(
        userId,
        {
          page,
          limit,
          status,
        },
      );
      return ok(userApplications);
    } catch (error) {
      return fail(new DatabaseError("Failed to fetch user applications"));
>>>>>>> 92e305d0
    }
  }

  async updateApplicationStatus(
    applicationId: number,
    data: UpdateJobApplication,
<<<<<<< HEAD
    requesterId: number
  ): Promise<{ message: string }> {
    // Get application details
    const [application] =
      await this.jobRepository.findApplicationById(applicationId);

    if (!application) {
      return this.handleError(new NotFoundError("Application", applicationId));
    }
    // const updateData: any = { status };
    //
    // if (status === "reviewed" && !application?.application?.reviewedAt) {
    //   updateData.reviewedAt = new Date();
    //   updateData.reviewedBy = requesterId;
    // }
    //
    // if (additionalData?.notes) {
    //   updateData.notes = SecurityUtils.sanitizeInput(additionalData.notes);
    // }
    //
    // if (additionalData?.rating) {
    //   updateData.rating = Math.min(5, Math.max(1, additionalData.rating));
    // }

    const success = await this.jobRepository.updateApplicationStatus(
      applicationId,
      data
    );
    if (!success) {
      return this.handleError(
        new AppError(
          "Failed to update application status",
          500,
          ErrorCode.DATABASE_ERROR
        )
      );
=======
    requesterId: number,
  ): Promise<Result<{ message: string }, Error>> {
    try {
      // Get application details
      const [application] =
        await this.jobRepository.findApplicationById(applicationId);

      if (!application) {
        return fail(new NotFoundError("Application", applicationId));
      }

      // Authorization check - only admin or employer who posted the job can update application status
      const [job, organization] = await Promise.all([
        this.getJobById(application.job.id),
        this.organizationRepository.findByContact(requesterId),
      ]);

      if (!job.isSuccess) {
        return fail(new NotFoundError("Job", application.job.id));
      }

      if (!organization) {
        return fail(
          new ForbiddenError("You do not belong to any organization"),
        );
      }

      if (organization.id !== job.value.employerId) {
        return fail(
          new ForbiddenError(
            "You can only update applications for jobs posted by your organization",
          ),
        );
      }

      // const updateData: any = { status };
      //
      // if (status === "reviewed" && !application?.application?.reviewedAt) {
      //   updateData.reviewedAt = new Date();
      //   updateData.reviewedBy = requesterId;
      // }
      //
      // if (additionalData?.notes) {
      //   updateData.notes = SecurityUtils.sanitizeInput(additionalData.notes);
      // }
      //
      // if (additionalData?.rating) {
      //   updateData.rating = Math.min(5, Math.max(1, additionalData.rating));
      // }

      const success = await this.jobRepository.updateApplicationStatus(
        applicationId,
        data,
      );
      if (!success) {
        return fail(new DatabaseError("Failed to update application status"));
      }

      return ok({ message: "Application status updated successfully" });
    } catch {
      return fail(new DatabaseError("Failed to update application status"));
>>>>>>> 92e305d0
    }
  }

<<<<<<< HEAD
  async withdrawApplication(applicationId: number): Promise<{
    user: { email: string; fullName: string | null };
    job: { title: string };
    employer: { name: string } | null;
  }> {
    // Update status
    const success = await this.jobRepository.updateApplicationStatus(
      applicationId,
      { status: "withdrawn" }
    );

    if (!success) {
      return this.handleError(
        new AppError(
          "Failed to withdraw application",
          500,
          ErrorCode.DATABASE_ERROR
        )
      );
    }

    // Fetch and return domain data only
    const [applicationData] =
      await this.jobRepository.findApplicationById(applicationId);

    if (!applicationData) {
      return this.handleError(new NotFoundError("Application", applicationId));
    }

    // Return raw domain data
    return {
      user: applicationData.user,
      job: applicationData.job,
      employer: applicationData.employer,
    };
=======
  async withdrawApplication(
    applicationId: number,
    userId: number,
  ): Promise<Result<{ message: string }, Error>> {
    try {
      const application =
        await this.jobRepository.findApplicationById(applicationId);
      if (!application) {
        return fail(new NotFoundError("Application", applicationId));
      }

      // Check if user owns this application
      if ((application as any).applicantId !== userId) {
        return fail(
          new ForbiddenError("You can only withdraw your own applications"),
        );
      }

      // Check if application can be withdrawn
      if (["hired", "rejected"].includes((application as any).status)) {
        return fail(
          new ValidationError("Cannot withdraw application with final status"),
        );
      }

      const success = await this.jobRepository.updateApplicationStatus(
        applicationId,
        {
          status: "withdrawn",
        } as any,
      );

      if (!success) {
        return fail(new DatabaseError("Failed to withdraw application"));
      }

      return ok({ message: "Application withdrawn successfully" });
    } catch {
      return fail(new DatabaseError("Failed to withdraw application"));
    }
>>>>>>> 92e305d0
  }

  async deleteJobApplicationsByUserId(
    userId: number,
  ): Promise<Result<null, Error>> {
    try {
      await this.jobRepository.deleteJobApplicationsByUserId(userId);

      return ok(null);
    } catch (error) {
      return fail(
        new DatabaseError("Failed to delete application application"),
      );
    }
  }

  // Dashboard and Statistics Methods
  // async getJobStatistics() {
  //   try {
  //     return await this.jobRepository.getJobStatistics();
  //   } catch (error) {
  //     this.handleError(error);
  //   }
  // }

  // async getUserDashboard(userId: number) {
  //   const user = await this.userRepository.findByIdWithProfile(userId);
  //   if (!user) {
  //     return this.handleError(new NotFoundError("User", userId));
  //   }
  //
  //   const applicationsResult =
  //     await this.jobRepository.findApplicationsByUser(userId);
  //   const applications = applicationsResult.items;
  //   const recentApplications = applications.slice(0, 5);
  //
  //   // Get application statistics
  //   const applicationStats = {
  //     total: applications.length,
  //     pending: applications.filter(
  //       (app) => app.application.status === "pending",
  //     ).length,
  //     reviewed: applications.filter(
  //       (app) => app.application.status === "reviewed",
  //     ).length,
  //     shortlisted: applications.filter(
  //       (app) => app.application.status === "shortlisted",
  //     ).length,
  //     interviewing: applications.filter(
  //       (app) => app.application.status === "interviewing",
  //     ).length,
  //     hired: applications.filter((app) => app.application.status === "hired")
  //       .length,
  //     rejected: applications.filter(
  //       (app) => app.application.status === "rejected",
  //     ).length,
  //   };
  //
  //   return {
  //     user,
  //     applications: recentApplications,
  //     stats: applicationStats,
  //   };
  // }

  // async getEmployerDashboard(organizationId: number) {
  //   const organization =
  //     await this.organizationRepository.findById(organizationId);
  //   if (!organization) {
  //     return this.handleError(
  //       new NotFoundError("Organization", organizationId),
  //     );
  //   }
  //
  //   const jobs = await this.jobRepository.findJobsByEmployer(organizationId, {
  //     limit: 1000,
  //   });
  //   const jobInsights =
  //     await this.jobInsightsRepository.getJobInsightByOrganizationId(
  //       organizationId,
  //     );
  //   const recentJobs = jobs.items.slice(0, 5);
  //
  //   // Get job statistics
  //   const jobStats = {
  //     total: jobs.items.length,
  //     active: jobs.items.filter((job) => job.isActive).length,
  //     inactive: jobs.items.filter((job) => !job.isActive).length,
  //     totalViews: jobs.items.reduce(
  //       (sum, job) => sum + (jobInsights?.viewCount || 0),
  //       0,
  //     ),
  //     totalApplications: jobs.items.reduce(
  //       (sum, job) => sum + (jobInsights?.applicationCount || 0),
  //       0,
  //     ),
  //   };
  //
  //   // Get recent applications across all jobs
  //   const allApplications = await Promise.all(
  //     jobs.items.map((job) => this.jobRepository.findApplicationsByJob(job.id)),
  //   );
  //
  //   const flatApplications = allApplications
  //     .flatMap((res) => res.items)
  //     .sort(
  //       (a, b) =>
  //         new Date(b.application.appliedAt).getTime() -
  //         new Date(a.application.appliedAt).getTime(),
  //     );
  //
  //   const recentApplications = flatApplications.slice(0, 10);
  //
  //   return {
  //     organization,
  //     jobs: recentJobs,
  //     applications: recentApplications,
  //     stats: jobStats,
  //   };
  // }

  // async getAdminDashboard() {
  //   try {
  //     const jobStats = await this.jobRepository.getJobStatistics();
  //     const userStats = await this.getUserCounts();
  //     const organizationStats = await this.getOrganizationCounts();
  //
  //     // Get recent activities
  //     const recentJobs = await this.jobRepository.findActiveJobs({ limit: 10 });
  //     const recentApplications = await (
  //       this.jobRepository as any
  //     ).getRecentApplications({ limit: 20 });
  //
  //     return {
  //       stats: {
  //         jobs: jobStats,
  //         users: userStats,
  //         organizations: organizationStats,
  //       },
  //       recentActivities: {
  //         jobs: recentJobs.items,
  //         applications: recentApplications,
  //       },
  //     };
  //   } catch (error) {
  //     this.handleError(error);
  //   }
  // }

  private processSkillsArray(skills: string): string {
    try {
      // Validate if it's a JSON string
      JSON.parse(skills);
      return skills;
    } catch {
      // Convert comma-separated string to JSON array
      const skillsArray = skills
        .split(",")
        .map((skill) => skill.trim())
        .filter(Boolean);
      return JSON.stringify(skillsArray);
    }
  }

  private async invalidateActiveJobsCache(): Promise<void> {
    await this.cacheService.invalidate(CachePatterns.jobs.active);
  }
}<|MERGE_RESOLUTION|>--- conflicted
+++ resolved
@@ -3,7 +3,6 @@
 import { JobRepository } from "@/repositories/job.repository";
 import { UserRepository } from "@/repositories/user.repository";
 import { OrganizationRepository } from "@/repositories/organization.repository";
-import { OrganizationService } from "@/services/organization.service";
 import { TypesenseService } from "@/services/typesense.service/typesense.service";
 import { CacheService } from "@/services/cache.service";
 import { EmailService } from "@/services/email.service";
@@ -13,7 +12,6 @@
   NewJobApplication,
   Job,
   JobWithEmployer,
-  JobApplication,
   UpdateJob,
   UpdateJobApplication,
   JobWithSkills,
@@ -26,17 +24,10 @@
   ForbiddenError,
   ConflictError,
   ValidationError,
-<<<<<<< HEAD
+  DatabaseError,
   AppError,
-  ErrorCode,
 } from "@/utils/errors";
 import { SecurityUtils } from "@/utils/security";
-=======
-  DatabaseError,
-} from "@/utils/errors";
-import { SecurityUtils } from "@/utils/security";
-import { AppError } from "@/utils/errors";
->>>>>>> 92e305d0
 
 import { SearchParams } from "@/validations/base.validation";
 import { jobIndexerQueue } from "@/utils/bullmq.utils";
@@ -67,28 +58,8 @@
 
   async getAllActiveJobs(
     options: { page?: number; limit?: number } = {}
-  ): Promise<Paginated<JobWithEmployer>> {
-    try {
-<<<<<<< HEAD
-      const { page = 1, limit = 10 } = options;
-      const cacheKey = CacheKeys.jobs.active(page, limit);
-
-      // Check cache
-      const cachedResult =
-        await this.cacheService.get<Paginated<JobWithEmployer>>(cacheKey);
-      if (cachedResult) {
-        return cachedResult;
-      }
-
-      // Fetch from database
-      const result = await this.jobRepository.findActiveJobs(options);
-
-      await this.cacheService.set(cacheKey, result, 300);
-
-      return result;
-    } catch (error) {
-      throw this.handleError(error);
-=======
+  ): Promise<Result<Paginated<JobWithEmployer>, Error>> {
+    try {
       const activeJobs = await this.jobRepository.findActiveJobs(options);
       return ok(activeJobs);
     } catch {
@@ -97,27 +68,23 @@
   }
 
   async getActiveJobsByOrganization(
-    organizationId: number,
+    organizationId: number
   ): Promise<Result<Job[], Error>> {
     try {
       const allJobs = await this.jobRepository.findJobsByEmployer(
         organizationId,
-        { limit: 10 },
-      );
-      const activeJobs = allJobs.items.filter((job) => job.isActive);
+        { limit: 10 }
+      );
+      const activeJobs = allJobs.items
+        .filter((j) => j.job.isActive)
+        .map((j) => j.job);
       return ok(activeJobs);
     } catch {
       return fail(
-        new DatabaseError("Failed to fetch active jobs for organization"),
-      );
->>>>>>> 92e305d0
-    }
-  }
-
-async getActiveJobsByOrganization(organizationId: number): Promise<JobWithEmployer[]> {
-  const result = await this.jobRepository.findJobsByEmployer(organizationId, { limit: 10000 });
-  return result.items.filter((item) => item.job.isActive);
-}
+        new DatabaseError("Failed to fetch active jobs for organization")
+      );
+    }
+  }
 
   async searchJobs(filters: SearchParams["query"]) {
     try {
@@ -139,14 +106,14 @@
       const skillsArray = Array.isArray(skills)
         ? skills
         : skills
-          ? [skills]
-          : [];
+        ? [skills]
+        : [];
 
       const jobTypeArray = Array.isArray(jobType)
         ? jobType
         : jobType
-          ? [jobType]
-          : [];
+        ? [jobType]
+        : [];
 
       const queryBuilder = new TypesenseQueryBuilder()
         .addLocationFilters({ city, state, country, zipcode }, includeRemote)
@@ -169,7 +136,7 @@
           limit,
           offset,
           page,
-        },
+        }
       );
       return ok(results);
     } catch (error) {
@@ -178,27 +145,6 @@
     }
   }
 
-<<<<<<< HEAD
-  async getJobById(jobId: number): Promise<Job> {
-    const cacheKey = CacheKeys.jobs.detail(jobId);
-
-    // Check cache
-    const cachedJob = await this.cacheService.get<Job>(cacheKey);
-    if (cachedJob) {
-      return cachedJob;
-    }
-
-    const job = await this.jobRepository.findById(jobId);
-
-    if (!job) {
-      return this.handleError(new NotFoundError("Job", jobId));
-    }
-
-    // Cache job for 5 minutes
-    await this.cacheService.set(cacheKey, job, 300);
-
-    return job;
-=======
   async getJobById(id: number): Promise<Result<Job, Error>> {
     try {
       const job = await this.jobRepository.findById(id);
@@ -217,7 +163,6 @@
       }
       return fail(new DatabaseError("Failed to fetch job by ID"));
     }
->>>>>>> 92e305d0
   }
 
   async incrementJobViews(jobId: number): Promise<Result<null, Error>> {
@@ -229,215 +174,50 @@
       await this.jobInsightsRepository.incrementJobViews(jobId);
 
       return ok(null);
-    } catch {
+    } catch (error) {
       return fail(new DatabaseError("Failed to fetch job by ID"));
     }
-<<<<<<< HEAD
-    // Only increment views for active jobs
-    if (job.isActive) {
-      await this.jobInsightsRepository.incrementJobViews(jobId);
-    }
-=======
->>>>>>> 92e305d0
   }
 
   async getJobsByEmployer(
     employerId: number,
-<<<<<<< HEAD
-    options: { page?: number; limit?: number },
-    userId: number
-  ): Promise<Paginated<JobWithEmployer>> {
-    // Done: Additional check for employers - they can only see their own organization's jobs
-    const organization = await this.organizationRepository.findById(employerId);
-    if (!organization) {
-      throw new NotFoundError("Organization", employerId);
-    }
-    const isMember = await this.organizationRepository.findByContact(userId);
-    if (!isMember || isMember.id !== employerId) {
-      throw new ForbiddenError(
-        "You are not authorized to view jobs for this organization"
-=======
     options: { page?: number; limit?: number } = {},
-    requesterId: number,
+    requesterId: number
   ) {
     try {
-      // Todo: Additional check for employers - they can only see their own organization's jobs
+      // Todo: Additional check for employers - they can only see their own organization\'s jobs
       const organization =
         await this.organizationRepository.findByContact(requesterId);
       if (!organization) {
         return fail(
-          new ForbiddenError("You do not belong to any organization"),
+          new ForbiddenError("You do not belong to any organization")
         );
       }
 
       if (organization.id !== employerId) {
         return fail(
-          new ForbiddenError("You can only view jobs for your organization"),
+          new ForbiddenError("You can only view jobs for your organization")
         );
       }
 
       const jobsByEmployer = await this.jobRepository.findJobsByEmployer(
         employerId,
-        options,
->>>>>>> 92e305d0
+        options
       );
       return ok(jobsByEmployer);
     } catch {
       return fail(new DatabaseError("Failed to fetch jobs by employer"));
     }
-<<<<<<< HEAD
-    return this.jobRepository.findJobsByEmployer(employerId, options);
-  }
-
-  async createJob(jobData: CreateJobSchema["body"]): Promise<JobWithSkills> {
-    // Todo Fetch this from organizationMembers table
-
-    const { employerId } = jobData;
-
-    // Sanitize and process job data
-    const sanitizedData = {
-      ...jobData,
-      employerId,
-      title: SecurityUtils.sanitizeInput(jobData.title),
-      description: SecurityUtils.sanitizeInput(jobData.description),
-      city: SecurityUtils.sanitizeInput(jobData.city),
-      country: SecurityUtils.sanitizeInput(jobData.country),
-      experience: jobData.experience
-        ? SecurityUtils.sanitizeInput(jobData.experience)
-        : null,
-      applicationDeadline: jobData.applicationDeadline
-        ? new Date(jobData.applicationDeadline)
-        : null,
-    };
-
-    const jobWithSkills = await this.jobRepository.createJob(sanitizedData);
-
-    if (!jobWithSkills) {
-      throw new AppError(
-        "Failed to retrieve created job",
-        500,
-        ErrorCode.DATABASE_ERROR
-      );
-    }
-
-    // Invalidate active jobs cache
-    await this.invalidateActiveJobsCache();
-
-    // Enqueue job for indexing in Typesense
-    await jobIndexerQueue.add("indexJob", jobWithSkills);
-
-    return jobWithSkills;
-  }
-
-  async updateJob(jobId: number, updateData: UpdateJob): Promise<Job> {
-    const job = await this.getJobById(jobId);
-
-    if (!job) {
-      throw new NotFoundError("Job", jobId);
-    }
-
-    // Sanitize update data
-    const sanitizedData = {
-      ...updateData,
-      title: updateData.title
-        ? SecurityUtils.sanitizeInput(updateData.title)
-        : undefined,
-      description: updateData.description
-        ? SecurityUtils.sanitizeInput(updateData.description)
-        : undefined,
-      location: updateData.city
-        ? SecurityUtils.sanitizeInput(updateData.city)
-        : undefined,
-      requiredSkills: updateData.state
-        ? this.processSkillsArray(updateData.state)
-        : undefined,
-    };
-
-    const success = await this.jobRepository.updateJob(sanitizedData, jobId);
-    if (!success) {
-      throw new AppError("Failed to update job", 500, ErrorCode.DATABASE_ERROR);
-    }
-
-    const updatedJob = await this.jobRepository.findJobByIdWithSkills(jobId);
-
-    if (!updatedJob) {
-      throw new AppError(
-        "Failed to retrieve created job",
-        500,
-        ErrorCode.DATABASE_ERROR
-      );
-    }
-
-    // Invalidate caches
-    await this.cacheService.delete(CacheKeys.jobs.detail(jobId));
-    await this.invalidateActiveJobsCache();
-
-    // Update job indexes in Typesense
-    await jobIndexerQueue.add("updateJobIndex", { id: jobId, updatedJob });
-
-    return updatedJob;
-  }
-
-  async deleteJob(jobId: number, requesterId: number): Promise<void> {
-    const job = await this.getJobById(jobId);
-    if (!job) throw new NotFoundError("Job", jobId);
-
-    const organization =
-      await this.organizationRepository.findByContact(requesterId);
-    if (!organization)
-      throw new ForbiddenError("You do not belong to any organization");
-    if (job.employerId !== organization.id) {
-      throw new ForbiddenError(
-        "You can only delete jobs posted by your organization"
-      );
-    }
-
-    const [user, orgDetails] = await Promise.all([
-      this.userRepository.findById(requesterId),
-      this.organizationRepository.findById(job.employerId),
-    ]);
-
-    if (!user) throw new NotFoundError("User", requesterId);
-    if (!orgDetails) throw new NotFoundError("Organization", job.employerId);
-
-    const applications = await this.jobRepository.findApplicationsByJob(jobId);
-    if (applications.items.length > 0) {
-      throw new ForbiddenError("Cannot delete job with existing applications");
-    }
-
-    const success = await this.jobRepository.delete(jobId);
-    if (!success) {
-      throw new AppError("Failed to delete job", 500, ErrorCode.DATABASE_ERROR);
-    }
-
-    // Invalidate caches
-    await this.cacheService.delete(CacheKeys.jobs.detail(jobId));
-    await this.invalidateActiveJobsCache();
-
-    try {
-      const firstName = user.fullName?.split(" ")[0] || "User";
-      await this.emailService.sendJobDeletionConfirmation(
-        user.email,
-        firstName,
-        job.title,
-        orgDetails.name || "Company"
-      );
-    } catch (error) {
-      console.error("Failed to send job deletion email:", error);
-    }
-
-    await jobIndexerQueue.add("deleteJobIndex", { id: jobId });
-=======
   }
 
   async createJob(
-    jobData: CreateJobSchema["body"],
+    jobData: CreateJobSchema["body"]
   ): Promise<Result<JobWithSkills, Error>> {
     try {
       // Todo Fetch this from organizationMembers table
       // Validate employer exists
       const employer = await this.organizationRepository.findById(
-        jobData.employerId,
+        jobData.employerId
       );
 
       if (!employer) {
@@ -477,7 +257,7 @@
   async updateJob(
     id: number,
     updateData: UpdateJob,
-    requesterId: number,
+    requesterId: number
   ): Promise<Result<Job, Error>> {
     try {
       const job = await this.getJobById(id);
@@ -492,15 +272,15 @@
 
       if (!organization) {
         return fail(
-          new ForbiddenError("You do not belong to any organization"),
+          new ForbiddenError("You do not belong to any organization")
         );
       }
 
       if (job.value.employerId !== organization.id) {
         return fail(
           new ForbiddenError(
-            "You can only update jobs posted by your organization",
-          ),
+            "You can only update jobs posted by your organization"
+          )
         );
       }
 
@@ -543,7 +323,7 @@
 
   async deleteJob(
     id: number,
-    requesterId: number,
+    requesterId: number
   ): Promise<Result<null, Error>> {
     try {
       const job = await this.getJobById(id);
@@ -558,15 +338,15 @@
 
       if (!organization) {
         return fail(
-          new ForbiddenError("You do not belong to any organization"),
+          new ForbiddenError("You do not belong to any organization")
         );
       }
 
       if (job.value.employerId !== organization.id) {
         return fail(
           new ForbiddenError(
-            "You can only delete jobs posted by your organization",
-          ),
+            "You can only delete jobs posted by your organization"
+          )
         );
       }
 
@@ -575,11 +355,11 @@
 
       if (applications.items.length > 0) {
         return fail(
-          new ForbiddenError("Cannot delete job with existing applications"),
-        );
-      }
-
-      const success = await this.jobRepository.delete(id);
+          new ForbiddenError("Cannot delete job with existing applications")
+        );
+      }
+
+      const success = await this.jobRepository.deleteById(id);
       if (!success) {
         return fail(new DatabaseError("Failed to delete job"));
       }
@@ -590,21 +370,11 @@
     } catch {
       return fail(new DatabaseError("Failed to delete job"));
     }
->>>>>>> 92e305d0
   }
 
   // Job Application Methods
   async applyForJob(
-<<<<<<< HEAD
     applicationData: NewJobApplication
-  ): Promise<{ applicationId: number; message: string }> {
-    // Check if job exists and is active
-    const job = await this.getJobById(applicationData.jobId);
-    if (!job.isActive) {
-      return this.handleError(
-        new ValidationError("This job is no longer accepting applications")
-=======
-    applicationData: NewJobApplication,
   ): Promise<Result<{ applicationId: number; message: string }, Error>> {
     try {
       // Check if job exists and is active
@@ -615,7 +385,7 @@
       }
       if (!job.value.isActive) {
         return fail(
-          new ValidationError("This job is no longer accepting applications"),
+          new ValidationError("This job is no longer accepting applications")
         );
       }
 
@@ -630,54 +400,9 @@
       // Check if user has already applied
       const hasApplied = await this.jobRepository.hasUserAppliedToJob(
         applicationData.applicantId,
-        applicationData.jobId,
->>>>>>> 92e305d0
-      );
-
-<<<<<<< HEAD
-    // Check application deadline
-    if (
-      job.applicationDeadline &&
-      new Date() > new Date(job.applicationDeadline)
-    ) {
-      return this.handleError(
-        new ValidationError("The application deadline has passed")
-      );
-    }
-
-    // Check if user has already applied
-    const hasApplied = await this.jobRepository.hasUserAppliedToJob(
-      applicationData.applicantId,
-      applicationData.jobId
-    );
-
-    if (hasApplied) {
-      return this.handleError(
-        new ConflictError("You have already applied for this job")
-      );
-    }
-
-    // Sanitize application data
-    const sanitizedData = {
-      ...applicationData,
-      coverLetter: SecurityUtils.sanitizeInput(
-        applicationData.coverLetter ?? ""
-      ),
-    };
-
-    const applicationId =
-      await this.jobRepository.createApplication(sanitizedData);
-
-    if (!applicationId) {
-      return this.handleError(
-        new AppError(
-          "Failed to submit application",
-          500,
-          ErrorCode.DATABASE_ERROR
-        )
-      );
-    }
-=======
+        applicationData.jobId
+      );
+
       if (hasApplied) {
         return fail(new ConflictError("You have already applied for this job"));
       }
@@ -686,7 +411,7 @@
       const sanitizedData = {
         ...applicationData,
         coverLetter: SecurityUtils.sanitizeInput(
-          applicationData.coverLetter ?? "",
+          applicationData.coverLetter ?? ""
         ),
       };
 
@@ -696,7 +421,6 @@
       if (!applicationId) {
         return fail(new DatabaseError("Failed to submit application"));
       }
->>>>>>> 92e305d0
 
       return ok({
         applicationId,
@@ -709,14 +433,8 @@
 
   async getJobApplications(
     jobId: number,
-<<<<<<< HEAD
-    query: SearchParams["query"],
-    userId: number
-  ): Promise<Paginated<JobApplicationWithRelations>> {
-    return this.jobRepository.findApplicationsByJob(jobId, query);
-=======
     { page, limit, status }: SearchParams["query"],
-    requesterId: number,
+    requesterId: number
   ) {
     try {
       // Authorization check - only admin or employer who posted the job can view applications
@@ -731,15 +449,15 @@
 
       if (!organization) {
         return fail(
-          new ForbiddenError("You do not belong to any organization"),
+          new ForbiddenError("You do not belong to any organization")
         );
       }
 
       if (job.value.employerId !== organization.id) {
         return fail(
           new ForbiddenError(
-            "You can only view applications for jobs posted by your organization",
-          ),
+            "You can only view applications for jobs posted by your organization"
+          )
         );
       }
 
@@ -753,76 +471,31 @@
     } catch {
       return fail(new DatabaseError("Failed to fetch job applications"));
     }
->>>>>>> 92e305d0
   }
 
   async getUserApplications(
     userId: number,
-    query: SearchParams["query"]
-  ): Promise<Paginated<JobApplicationWithRelations>> {
-    try {
-<<<<<<< HEAD
-      return this.jobRepository.findApplicationsByUser(userId, query);
-    } catch (error) {
-      throw this.handleError(error);
-=======
+    { page, limit, status }: SearchParams["query"]
+  ): Promise<Result<Paginated<JobApplicationWithRelations>, Error>> {
+    try {
       const userApplications = await this.jobRepository.findApplicationsByUser(
         userId,
         {
           page,
           limit,
           status,
-        },
+        }
       );
       return ok(userApplications);
     } catch (error) {
       return fail(new DatabaseError("Failed to fetch user applications"));
->>>>>>> 92e305d0
     }
   }
 
   async updateApplicationStatus(
     applicationId: number,
     data: UpdateJobApplication,
-<<<<<<< HEAD
     requesterId: number
-  ): Promise<{ message: string }> {
-    // Get application details
-    const [application] =
-      await this.jobRepository.findApplicationById(applicationId);
-
-    if (!application) {
-      return this.handleError(new NotFoundError("Application", applicationId));
-    }
-    // const updateData: any = { status };
-    //
-    // if (status === "reviewed" && !application?.application?.reviewedAt) {
-    //   updateData.reviewedAt = new Date();
-    //   updateData.reviewedBy = requesterId;
-    // }
-    //
-    // if (additionalData?.notes) {
-    //   updateData.notes = SecurityUtils.sanitizeInput(additionalData.notes);
-    // }
-    //
-    // if (additionalData?.rating) {
-    //   updateData.rating = Math.min(5, Math.max(1, additionalData.rating));
-    // }
-
-    const success = await this.jobRepository.updateApplicationStatus(
-      applicationId,
-      data
-    );
-    if (!success) {
-      return this.handleError(
-        new AppError(
-          "Failed to update application status",
-          500,
-          ErrorCode.DATABASE_ERROR
-        )
-      );
-=======
-    requesterId: number,
   ): Promise<Result<{ message: string }, Error>> {
     try {
       // Get application details
@@ -845,36 +518,21 @@
 
       if (!organization) {
         return fail(
-          new ForbiddenError("You do not belong to any organization"),
+          new ForbiddenError("You do not belong to any organization")
         );
       }
 
       if (organization.id !== job.value.employerId) {
         return fail(
           new ForbiddenError(
-            "You can only update applications for jobs posted by your organization",
-          ),
-        );
-      }
-
-      // const updateData: any = { status };
-      //
-      // if (status === "reviewed" && !application?.application?.reviewedAt) {
-      //   updateData.reviewedAt = new Date();
-      //   updateData.reviewedBy = requesterId;
-      // }
-      //
-      // if (additionalData?.notes) {
-      //   updateData.notes = SecurityUtils.sanitizeInput(additionalData.notes);
-      // }
-      //
-      // if (additionalData?.rating) {
-      //   updateData.rating = Math.min(5, Math.max(1, additionalData.rating));
-      // }
+            "You can only update applications for jobs posted by your organization"
+          )
+        );
+      }
 
       const success = await this.jobRepository.updateApplicationStatus(
         applicationId,
-        data,
+        data
       );
       if (!success) {
         return fail(new DatabaseError("Failed to update application status"));
@@ -883,69 +541,31 @@
       return ok({ message: "Application status updated successfully" });
     } catch {
       return fail(new DatabaseError("Failed to update application status"));
->>>>>>> 92e305d0
-    }
-  }
-
-<<<<<<< HEAD
-  async withdrawApplication(applicationId: number): Promise<{
-    user: { email: string; fullName: string | null };
-    job: { title: string };
-    employer: { name: string } | null;
-  }> {
-    // Update status
-    const success = await this.jobRepository.updateApplicationStatus(
-      applicationId,
-      { status: "withdrawn" }
-    );
-
-    if (!success) {
-      return this.handleError(
-        new AppError(
-          "Failed to withdraw application",
-          500,
-          ErrorCode.DATABASE_ERROR
-        )
-      );
-    }
-
-    // Fetch and return domain data only
-    const [applicationData] =
-      await this.jobRepository.findApplicationById(applicationId);
-
-    if (!applicationData) {
-      return this.handleError(new NotFoundError("Application", applicationId));
-    }
-
-    // Return raw domain data
-    return {
-      user: applicationData.user,
-      job: applicationData.job,
-      employer: applicationData.employer,
-    };
-=======
+    }
+  }
+
   async withdrawApplication(
     applicationId: number,
-    userId: number,
+    userId: number
   ): Promise<Result<{ message: string }, Error>> {
     try {
-      const application =
+      const [application] =
         await this.jobRepository.findApplicationById(applicationId);
       if (!application) {
         return fail(new NotFoundError("Application", applicationId));
       }
 
       // Check if user owns this application
-      if ((application as any).applicantId !== userId) {
-        return fail(
-          new ForbiddenError("You can only withdraw your own applications"),
+      if (application.application.applicantId !== userId) {
+        return fail(
+          new ForbiddenError("You can only withdraw your own applications")
         );
       }
 
       // Check if application can be withdrawn
-      if (["hired", "rejected"].includes((application as any).status)) {
-        return fail(
-          new ValidationError("Cannot withdraw application with final status"),
+      if (["hired", "rejected"].includes(application.application.status)) {
+        return fail(
+          new ValidationError("Cannot withdraw application with final status")
         );
       }
 
@@ -953,7 +573,7 @@
         applicationId,
         {
           status: "withdrawn",
-        } as any,
+        }
       );
 
       if (!success) {
@@ -964,11 +584,10 @@
     } catch {
       return fail(new DatabaseError("Failed to withdraw application"));
     }
->>>>>>> 92e305d0
   }
 
   async deleteJobApplicationsByUserId(
-    userId: number,
+    userId: number
   ): Promise<Result<null, Error>> {
     try {
       await this.jobRepository.deleteJobApplicationsByUserId(userId);
@@ -976,147 +595,14 @@
       return ok(null);
     } catch (error) {
       return fail(
-        new DatabaseError("Failed to delete application application"),
-      );
-    }
-  }
-
-  // Dashboard and Statistics Methods
-  // async getJobStatistics() {
-  //   try {
-  //     return await this.jobRepository.getJobStatistics();
-  //   } catch (error) {
-  //     this.handleError(error);
-  //   }
-  // }
-
-  // async getUserDashboard(userId: number) {
-  //   const user = await this.userRepository.findByIdWithProfile(userId);
-  //   if (!user) {
-  //     return this.handleError(new NotFoundError("User", userId));
-  //   }
-  //
-  //   const applicationsResult =
-  //     await this.jobRepository.findApplicationsByUser(userId);
-  //   const applications = applicationsResult.items;
-  //   const recentApplications = applications.slice(0, 5);
-  //
-  //   // Get application statistics
-  //   const applicationStats = {
-  //     total: applications.length,
-  //     pending: applications.filter(
-  //       (app) => app.application.status === "pending",
-  //     ).length,
-  //     reviewed: applications.filter(
-  //       (app) => app.application.status === "reviewed",
-  //     ).length,
-  //     shortlisted: applications.filter(
-  //       (app) => app.application.status === "shortlisted",
-  //     ).length,
-  //     interviewing: applications.filter(
-  //       (app) => app.application.status === "interviewing",
-  //     ).length,
-  //     hired: applications.filter((app) => app.application.status === "hired")
-  //       .length,
-  //     rejected: applications.filter(
-  //       (app) => app.application.status === "rejected",
-  //     ).length,
-  //   };
-  //
-  //   return {
-  //     user,
-  //     applications: recentApplications,
-  //     stats: applicationStats,
-  //   };
-  // }
-
-  // async getEmployerDashboard(organizationId: number) {
-  //   const organization =
-  //     await this.organizationRepository.findById(organizationId);
-  //   if (!organization) {
-  //     return this.handleError(
-  //       new NotFoundError("Organization", organizationId),
-  //     );
-  //   }
-  //
-  //   const jobs = await this.jobRepository.findJobsByEmployer(organizationId, {
-  //     limit: 1000,
-  //   });
-  //   const jobInsights =
-  //     await this.jobInsightsRepository.getJobInsightByOrganizationId(
-  //       organizationId,
-  //     );
-  //   const recentJobs = jobs.items.slice(0, 5);
-  //
-  //   // Get job statistics
-  //   const jobStats = {
-  //     total: jobs.items.length,
-  //     active: jobs.items.filter((job) => job.isActive).length,
-  //     inactive: jobs.items.filter((job) => !job.isActive).length,
-  //     totalViews: jobs.items.reduce(
-  //       (sum, job) => sum + (jobInsights?.viewCount || 0),
-  //       0,
-  //     ),
-  //     totalApplications: jobs.items.reduce(
-  //       (sum, job) => sum + (jobInsights?.applicationCount || 0),
-  //       0,
-  //     ),
-  //   };
-  //
-  //   // Get recent applications across all jobs
-  //   const allApplications = await Promise.all(
-  //     jobs.items.map((job) => this.jobRepository.findApplicationsByJob(job.id)),
-  //   );
-  //
-  //   const flatApplications = allApplications
-  //     .flatMap((res) => res.items)
-  //     .sort(
-  //       (a, b) =>
-  //         new Date(b.application.appliedAt).getTime() -
-  //         new Date(a.application.appliedAt).getTime(),
-  //     );
-  //
-  //   const recentApplications = flatApplications.slice(0, 10);
-  //
-  //   return {
-  //     organization,
-  //     jobs: recentJobs,
-  //     applications: recentApplications,
-  //     stats: jobStats,
-  //   };
-  // }
-
-  // async getAdminDashboard() {
-  //   try {
-  //     const jobStats = await this.jobRepository.getJobStatistics();
-  //     const userStats = await this.getUserCounts();
-  //     const organizationStats = await this.getOrganizationCounts();
-  //
-  //     // Get recent activities
-  //     const recentJobs = await this.jobRepository.findActiveJobs({ limit: 10 });
-  //     const recentApplications = await (
-  //       this.jobRepository as any
-  //     ).getRecentApplications({ limit: 20 });
-  //
-  //     return {
-  //       stats: {
-  //         jobs: jobStats,
-  //         users: userStats,
-  //         organizations: organizationStats,
-  //       },
-  //       recentActivities: {
-  //         jobs: recentJobs.items,
-  //         applications: recentApplications,
-  //       },
-  //     };
-  //   } catch (error) {
-  //     this.handleError(error);
-  //   }
-  // }
+        new DatabaseError("Failed to delete application application")
+      );
+    }
+  }
 
   private processSkillsArray(skills: string): string {
     try {
-      // Validate if it's a JSON string
+      // Validate if it\'s a JSON string
       JSON.parse(skills);
       return skills;
     } catch {
