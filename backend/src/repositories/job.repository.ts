--- conflicted
+++ resolved
@@ -98,7 +98,6 @@
             },
           },
         });
-<<<<<<< HEAD
 
         if (!jobWithSkills) {
           throw new Error(`Job with Id: ${jobId} not found`);
@@ -106,15 +105,6 @@
 
         const skillsArray = jobWithSkills.skills.map((s) => s.skill.name);
 
-=======
-
-        if (!jobWithSkills) {
-          throw new Error(`Job with Id: ${jobId} not found`);
-        }
-
-        const skillsArray = jobWithSkills.skills.map((s) => s.skill.name);
-
->>>>>>> d859849b
         return {
           ...jobWithSkills,
           skills: skillsArray,
@@ -130,11 +120,7 @@
         const [jobResult] = await transaction
           .update(jobsDetails)
           .set(jobPayload)
-          .where(eq(jobsDetails.id, jobId));
-
-        if (!jobResult.affectedRows || jobResult.affectedRows === 0) {
-          throw new Error("Failed to update job");
-        }
+          .where(eq(jobsDetails.id, jobId))
 
         // Initialize job skills if provided
         if (skillsPayload && skillsPayload.length > 0) {
@@ -238,11 +224,7 @@
 
     const total = await countRecords(
       jobsDetails,
-<<<<<<< HEAD
       eq(jobsDetails.isActive, true)
-=======
-      eq(jobsDetails.isActive, true),
->>>>>>> d859849b
     );
     const pagination = calculatePagination(total, page, limit);
 
