--- conflicted
+++ resolved
@@ -121,15 +121,11 @@
         const [jobResult] = await transaction
           .update(jobsDetails)
           .set(jobPayload)
-<<<<<<< HEAD
-          .where(eq(jobsDetails.id, jobId))
-=======
           .where(eq(jobsDetails.id, jobId));
 
         if (!jobResult.affectedRows || jobResult.affectedRows === 0) {
           throw new DatabaseError("Failed to update job");
         }
->>>>>>> 92e305d0
 
         // Initialize job skills if provided
         if (skillsPayload && skillsPayload.length > 0) {
@@ -318,11 +314,7 @@
         await transaction
           .update(jobInsights)
           .set({
-<<<<<<< HEAD
-            applicationCount: sql`${jobInsights.applicationCount} + 1`,
-=======
             viewCount: sql`(${jobInsights.viewCount} + 1)`,
->>>>>>> 92e305d0
           })
           .where(eq(jobInsights.job, applicationData.jobId));
 
