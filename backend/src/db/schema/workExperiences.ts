import {
  mysqlTable,
  varchar,
  timestamp,
  boolean,
  index,
  check,
  int,
} from "drizzle-orm/mysql-core";
import { createInsertSchema, createSelectSchema } from "drizzle-zod";
import { z } from "zod";
import { relations, sql } from "drizzle-orm";
import { userProfile } from "./users";

export const workExperiences = mysqlTable(
  "work_experiences",
  {
    id: int("id").primaryKey().autoincrement(),
    userProfileId: int("user_profile_id")
      .references(() => userProfile.id, {
        onDelete: "cascade",
      })
      .notNull(),
    companyName: varchar("company_name", { length: 100 }).notNull(),
    current: boolean("current").default(false).notNull(),
    startDate: timestamp("start_date").notNull(),
    endDate: timestamp("end_date"),
  },
  (table) => [
    index("program_idx").on(table.companyName),
    check(
<<<<<<< HEAD
      "current_end_date_check",
      sql`${table.current} = false OR ${table.endDate} IS NOT NULL`,
=======
      "resigned_end_date_check",
      sql`(${table.current} = false OR ${table.endDate} IS NOT NULL)`,
>>>>>>> 14096ef2
    ),
  ],
);

// Relations
export const workExperiencesRelations = relations(
  workExperiences,
  ({ one }) => ({
    experience: one(userProfile, {
      fields: [workExperiences.userProfileId],
      references: [userProfile.id],
    }),
  }),
);

// Zod schemas for validation
export const selectWorkExperiencesSchema = createSelectSchema(workExperiences);
export const insertWorkExperiencesSchema = createInsertSchema(workExperiences, {
  companyName: z.string().min(1, "Company name is required").max(100),
  current: z.boolean().default(false),
});
export const updateWorkExperiencesSchema = insertWorkExperiencesSchema
  .partial()
  .omit({ id: true, userProfileId: true });

// Type exports
export type WorkExperience = z.infer<typeof selectWorkExperiencesSchema>;
export type UpdateWorkExperience = z.infer<typeof updateWorkExperiencesSchema>;
export type InsertWorkExperience = z.infer<typeof insertWorkExperiencesSchema>;<|MERGE_RESOLUTION|>--- conflicted
+++ resolved
@@ -29,13 +29,8 @@
   (table) => [
     index("program_idx").on(table.companyName),
     check(
-<<<<<<< HEAD
-      "current_end_date_check",
-      sql`${table.current} = false OR ${table.endDate} IS NOT NULL`,
-=======
       "resigned_end_date_check",
       sql`(${table.current} = false OR ${table.endDate} IS NOT NULL)`,
->>>>>>> 14096ef2
     ),
   ],
 );
